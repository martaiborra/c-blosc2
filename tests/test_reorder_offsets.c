/*
  Copyright (C) 2020- The Blosc Development Team <blosc@blosc.org>
  http://blosc.org
  License: BSD (see LICENSE.txt)

  Creation date: 2020-09-22

  See LICENSE.txt for details about copyright and rights to use.
*/

#include <stdio.h>
#include "test_common.h"

#define CHUNKSIZE (200 * 1000)
#define NTHREADS (2)

/* Global vars */
int tests_run = 0;



typedef struct {
  int nchunks;
  char* urlpath;
  bool sequential;
} test_data;

test_data tdata;

typedef struct {
  bool sequential;
  char *urlpath;
}test_storage;

test_storage tstorage[] = {
    {false, NULL},  // memory - schunk
    {true, NULL},  // memory - frame
    {true, "test_insert_chunk.b2frame"}, // disk - frame
};

int32_t tnchunks[] = {5, 12, 24, 33, 1};

int32_t *data;
int32_t *data_dest;

static char* test_reorder_offsets(void) {
  size_t isize = CHUNKSIZE * sizeof(int32_t);
  int dsize;
  blosc2_cparams cparams = BLOSC2_CPARAMS_DEFAULTS;
  blosc2_dparams dparams = BLOSC2_DPARAMS_DEFAULTS;
  blosc2_schunk* schunk;

  /* Initialize the Blosc compressor */
  blosc_init();

  /* Create a super-chunk container */
  cparams.typesize = sizeof(int32_t);
  cparams.nthreads = NTHREADS;
  dparams.nthreads = NTHREADS;
<<<<<<< HEAD
  blosc2_storage storage = {.sequential=tdata.sequential, .path=tdata.urlpath, .cparams=&cparams, .dparams=&dparams};
=======
  blosc2_storage storage = {.sequential=true, .urlpath=filename, .cparams=&cparams, .dparams=&dparams};
>>>>>>> cb891d42
  schunk = blosc2_schunk_new(storage);

  // Feed it with data
  for (int nchunk = 0; nchunk < tdata.nchunks; nchunk++) {
    for (int i = 0; i < CHUNKSIZE; i++) {
      data[i] = i + nchunk * CHUNKSIZE;
    }
    int nchunks_ = blosc2_schunk_append_buffer(schunk, data, isize);
    mu_assert("ERROR: bad append in frame", nchunks_ > 0);
  }

  int *offsets_order = malloc(sizeof(int) * tdata.nchunks);
  for (int i = 0; i < tdata.nchunks; ++i) {
    offsets_order[i] = (i + 3) % tdata.nchunks;
  }
  int err = blosc2_schunk_reorder_offsets(schunk, offsets_order);
  mu_assert("ERROR: can not reorder chunks", err >= 0);

  // Check that the chunks have been decompressed correctly
  for (int nchunk = 0; nchunk < tdata.nchunks; nchunk++) {
    dsize = blosc2_schunk_decompress_chunk(schunk, nchunk, (void *) data_dest, isize);
    mu_assert("ERROR: chunk cannot be decompressed correctly.", dsize >= 0);
    for (int i = 0; i < CHUNKSIZE; i++) {
      mu_assert("ERROR: bad roundtrip",data_dest[i] == i + (offsets_order[nchunk]) * CHUNKSIZE);
    }
  }

  /* Free resources */
  free(offsets_order);
  blosc2_schunk_free(schunk);

  /* Destroy the Blosc environment */
  blosc_destroy();

  return EXIT_SUCCESS;
}

static char *all_tests(void) {

  for (int i = 0; i < sizeof(tstorage) / sizeof(test_storage); ++i) {
    for (int j = 0; j < sizeof(tnchunks) / sizeof(int32_t); ++j) {

      tdata.sequential = tstorage[i].sequential;
      tdata.urlpath = tstorage[i].urlpath;
      tdata.nchunks = tnchunks[j];

      mu_run_test(test_reorder_offsets);

    }
  }

  return EXIT_SUCCESS;
}

#define BUFFER_ALIGN_SIZE   32

int main(void) {
  data = blosc_test_malloc(BUFFER_ALIGN_SIZE, CHUNKSIZE * sizeof(int32_t));
  data_dest = blosc_test_malloc(BUFFER_ALIGN_SIZE, CHUNKSIZE * sizeof(int32_t));

  install_blosc_callback_test(); /* optionally install callback test */
  blosc_init();

  /* Run all the suite */
  char *result = all_tests();
  if (result != EXIT_SUCCESS) {
    printf(" (%s)\n", result);
  }
  else {
    printf(" ALL TESTS PASSED");
  }
  printf("\tTests run: %d\n", tests_run);

  blosc_test_free(data);
  blosc_test_free(data_dest);

  blosc_destroy();

  return result != EXIT_SUCCESS;
}<|MERGE_RESOLUTION|>--- conflicted
+++ resolved
@@ -57,11 +57,7 @@
   cparams.typesize = sizeof(int32_t);
   cparams.nthreads = NTHREADS;
   dparams.nthreads = NTHREADS;
-<<<<<<< HEAD
-  blosc2_storage storage = {.sequential=tdata.sequential, .path=tdata.urlpath, .cparams=&cparams, .dparams=&dparams};
-=======
-  blosc2_storage storage = {.sequential=true, .urlpath=filename, .cparams=&cparams, .dparams=&dparams};
->>>>>>> cb891d42
+  blosc2_storage storage = {.sequential=tdata.sequential, .urlpath=tdata.urlpath, .cparams=&cparams, .dparams=&dparams};
   schunk = blosc2_schunk_new(storage);
 
   // Feed it with data
