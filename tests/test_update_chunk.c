--- conflicted
+++ resolved
@@ -69,11 +69,7 @@
   cparams.nthreads = NTHREADS;
   dparams.nthreads = NTHREADS;
   blosc2_storage storage = {.cparams=&cparams, .dparams=&dparams,
-<<<<<<< HEAD
-                            .path = tdata.urlpath,
-=======
                             .urlpath = tdata.urlpath,
->>>>>>> cb891d42
                             .sequential = tdata.sequential};
 
   schunk = blosc2_schunk_new(storage);
