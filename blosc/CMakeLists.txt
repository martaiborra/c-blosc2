# a simple way to detect that we are using CMAKE
add_definitions(-DUSING_CMAKE)

set(INTERNAL_LIBS ${PROJECT_SOURCE_DIR}/internal-complibs)

# Hide symbols by default unless they're specifically exported.
# This makes it easier to keep the set of exported symbols the
# same across all compilers/platforms.
set(CMAKE_C_VISIBILITY_PRESET hidden)

# includes
set(BLOSC_INCLUDE_DIRS ${BLOSC_INCLUDE_DIRS} ${CMAKE_CURRENT_SOURCE_DIR})
if(NOT DEACTIVATE_LZ4)
    if(LZ4_FOUND)
        set(BLOSC_INCLUDE_DIRS ${BLOSC_INCLUDE_DIRS} ${LZ4_INCLUDE_DIR})
    else()
        set(LZ4_LOCAL_DIR ${INTERNAL_LIBS}/lz4-1.9.1)
        set(BLOSC_INCLUDE_DIRS ${BLOSC_INCLUDE_DIRS} ${LZ4_LOCAL_DIR})
    endif()
endif()

if(NOT DEACTIVATE_LIZARD)
    if(LIZARD_FOUND)
        set(BLOSC_INCLUDE_DIRS ${BLOSC_INCLUDE_DIRS} ${LIZARD_INCLUDE_DIR})
    else()
        set(LIZARD_LOCAL_DIR ${INTERNAL_LIBS}/lizard-1.0)
        set(BLOSC_INCLUDE_DIRS ${BLOSC_INCLUDE_DIRS} ${LIZARD_LOCAL_DIR})
    endif()
endif()

if(NOT DEACTIVATE_SNAPPY)
    if(SNAPPY_FOUND)
        set(BLOSC_INCLUDE_DIRS ${BLOSC_INCLUDE_DIRS} ${SNAPPY_INCLUDE_DIR})
    else()
        set(SNAPPY_LOCAL_DIR ${INTERNAL_LIBS}/snappy-1.1.1)
        set(BLOSC_INCLUDE_DIRS ${BLOSC_INCLUDE_DIRS} ${SNAPPY_LOCAL_DIR})
    endif()
endif()

if(NOT DEACTIVATE_ZLIB)
    if(ZLIB_FOUND)
        set(BLOSC_INCLUDE_DIRS ${BLOSC_INCLUDE_DIRS} ${ZLIB_INCLUDE_DIR})
    else()
        set(ZLIB_LOCAL_DIR ${INTERNAL_LIBS}/miniz-2.0.8)
        set(BLOSC_INCLUDE_DIRS ${BLOSC_INCLUDE_DIRS} ${ZLIB_LOCAL_DIR})
    endif()
endif()

if(NOT DEACTIVATE_ZSTD)
    if(ZSTD_FOUND)
        set(BLOSC_INCLUDE_DIRS ${BLOSC_INCLUDE_DIRS} ${ZSTD_INCLUDE_DIR})
    else()
        set(ZSTD_LOCAL_DIR ${INTERNAL_LIBS}/zstd-1.4.5)
        set(BLOSC_INCLUDE_DIRS ${BLOSC_INCLUDE_DIRS} ${ZSTD_LOCAL_DIR}
                ${ZSTD_LOCAL_DIR}/common ${ZSTD_LOCAL_DIR}/dictBuilder)
    endif()
endif()

include_directories(${BLOSC_INCLUDE_DIRS})

# library sources
set(SOURCES blosc2.c blosc2-common.h blosclz.c fastcopy.c fastcopy.h schunk.c frame.c btune.c btune.h
        context.h delta.c delta.h shuffle-generic.c bitshuffle-generic.c trunc-prec.c trunc-prec.h
<<<<<<< HEAD
        timestamp.c eframe.c)
if(COMPILER_SUPPORT_SSE2)
    message(STATUS "Adding run-time support for SSE2")
    set(SOURCES ${SOURCES} shuffle-sse2.c bitshuffle-sse2.c)
endif()
if(COMPILER_SUPPORT_AVX2)
    message(STATUS "Adding run-time support for AVX2")
    set(SOURCES ${SOURCES} shuffle-avx2.c bitshuffle-avx2.c)
=======
        timestamp.c)
if(NOT CMAKE_SYSTEM_PROCESSOR STREQUAL arm64)
    if(COMPILER_SUPPORT_SSE2)
        message(STATUS "Adding run-time support for SSE2")
        set(SOURCES ${SOURCES} shuffle-sse2.c bitshuffle-sse2.c)
    endif()
    if(COMPILER_SUPPORT_AVX2)
        message(STATUS "Adding run-time support for AVX2")
        set(SOURCES ${SOURCES} shuffle-avx2.c bitshuffle-avx2.c)
    endif()
>>>>>>> 00848a7f
endif()
if(COMPILER_SUPPORT_NEON)
    message(STATUS "Adding run-time support for NEON")
    set(SOURCES ${SOURCES} shuffle-neon.c bitshuffle-neon.c)
endif()
if(COMPILER_SUPPORT_ALTIVEC)
    message(STATUS "Adding run-time support for ALTIVEC")
    set(SOURCES ${SOURCES} shuffle-altivec.c bitshuffle-altivec.c)
endif()
set(SOURCES ${SOURCES} shuffle.c)

# library install directory
set(lib_dir lib${LIB_SUFFIX})
set(version_string ${BLOSC_VERSION_MAJOR}.${BLOSC_VERSION_MINOR}.${BLOSC_VERSION_PATCH})

set(CMAKE_THREAD_PREFER_PTHREAD TRUE)
if(WIN32)
    # try to use the system library
    find_package(Threads)
    if(NOT Threads_FOUND)
        message(STATUS "using the internal pthread library for win32 systems.")
        set(SOURCES ${SOURCES} win32/pthread.c)
    else()
        set(LIBS ${LIBS} ${CMAKE_THREAD_LIBS_INIT})
    endif()
else()
    find_package(Threads REQUIRED)
    set(LIBS ${LIBS} ${CMAKE_THREAD_LIBS_INIT})
endif()

if(NOT DEACTIVATE_LZ4)
    if(LZ4_FOUND)
        set(LIBS ${LIBS} ${LZ4_LIBRARY})
    else()
        file(GLOB LZ4_FILES ${LZ4_LOCAL_DIR}/*.c)
        set(SOURCES ${SOURCES} ${LZ4_FILES})
        source_group("LZ4" FILES ${LZ4_FILES})
    endif()
endif()

if(NOT DEACTIVATE_LIZARD)
    if(LIZARD_FOUND)
        set(LIBS ${LIBS} ${LIZARD_LIBRARY})
    else()
        if(DEACTIVATE_ZSTD OR (PREFER_EXTERNAL_ZSTD AND ZSTD_FOUND))
            # XXhash and entropy need to be included
            file(GLOB_RECURSE LIZARD_FILES ${LIZARD_LOCAL_DIR}/*.c)
        else()
            # XXHash and entropy included from zstd
            file(GLOB LIZARD_FILES ${LIZARD_LOCAL_DIR}/*.c)
        endif()
        set(SOURCES ${SOURCES} ${LIZARD_FILES})
        source_group("Lizard" FILES ${LIZARD_FILES})
    endif()
endif()

if(NOT DEACTIVATE_SNAPPY AND SNAPPY_FOUND)
    set(LIBS ${LIBS} ${SNAPPY_LIBRARY})
endif()

if(NOT DEACTIVATE_ZLIB)
    if(ZLIB_FOUND)
        set(LIBS ${LIBS} ${ZLIB_LIBRARY})
    endif()
endif()

if(NOT DEACTIVATE_ZSTD)
    if(ZSTD_FOUND)
        set(LIBS ${LIBS} ${ZSTD_LIBRARY})
    else()
        file(GLOB ZSTD_COMMON_FILES ${ZSTD_LOCAL_DIR}/common/*.c)
        file(GLOB ZSTD_COMPRESS_FILES ${ZSTD_LOCAL_DIR}/compress/*.c)
        file(GLOB ZSTD_DECOMPRESS_FILES ${ZSTD_LOCAL_DIR}/decompress/*.c)
        file(GLOB ZSTD_DICT_FILES ${ZSTD_LOCAL_DIR}/dictBuilder/*.c)
        set(ZSTD_FILES ${ZSTD_COMMON_FILES} ${ZSTD_COMPRESS_FILES}
            ${ZSTD_DECOMPRESS_FILES} ${ZSTD_DICT_FILES})
        set(SOURCES ${SOURCES} ${ZSTD_FILES})
        source_group("Zstd" FILES ${ZSTD_FILES})
    endif()
endif()

if(HAVE_IPP)
    set(LIBS ${LIBS} "${IPP_LIBRARIES}")
endif()

if(UNIX AND NOT APPLE)
    set(LIBS ${LIBS} "rt")
endif()

# targets
if(BUILD_SHARED)
    add_library(blosc2_shared SHARED ${SOURCES} eframe.c eframe.h)
    set_target_properties(blosc2_shared PROPERTIES OUTPUT_NAME blosc2)
    set_target_properties(blosc2_shared PROPERTIES
            VERSION ${version_string}
            SOVERSION 2  # Change this when an ABI change happens
            )
    set_property(
            TARGET blosc2_shared
            APPEND PROPERTY COMPILE_DEFINITIONS BLOSC_SHARED_LIBRARY)
endif()

# Based on the target architecture and hardware features supported
# by the C compiler, set hardware architecture optimization flags
# for specific shuffle implementations.
if(COMPILER_SUPPORT_SSE2)
    if(MSVC)
        # MSVC targets SSE2 by default on 64-bit configurations, but not 32-bit configurations.
        if(${CMAKE_SIZEOF_VOID_P} EQUAL 4)
            set_source_files_properties(
                    shuffle-sse2.c bitshuffle-sse2.c blosclz.c fastcopy.c
                    PROPERTIES COMPILE_FLAGS "/arch:SSE2")
        endif()
    else()
        set_source_files_properties(
                shuffle-sse2.c bitshuffle-sse2.c blosclz.c fastcopy.c
                PROPERTIES COMPILE_FLAGS -msse2)
    endif()

    # Define a symbol for the shuffle-dispatch implementation
    # so it knows SSE2 is supported even though that file is
    # compiled without SSE2 support (for portability).
    set_property(
            SOURCE shuffle.c
            APPEND PROPERTY COMPILE_DEFINITIONS SHUFFLE_SSE2_ENABLED)
endif()
if(COMPILER_SUPPORT_AVX2)
    if(MSVC)
        set_source_files_properties(
                shuffle-avx2.c bitshuffle-avx2.c
                PROPERTIES COMPILE_FLAGS "/arch:AVX2")
    else()
        set_source_files_properties(
                shuffle-avx2.c bitshuffle-avx2.c
                PROPERTIES COMPILE_FLAGS -mavx2)
    endif()

    # Define a symbol for the shuffle-dispatch implementation
    # so it knows AVX2 is supported even though that file is
    # compiled without AVX2 support (for portability).
    set_property(
            SOURCE shuffle.c
            APPEND PROPERTY COMPILE_DEFINITIONS SHUFFLE_AVX2_ENABLED)
endif()
if(COMPILER_SUPPORT_NEON)
    set_source_files_properties(
            shuffle-neon.c bitshuffle-neon.c
            PROPERTIES COMPILE_FLAGS "-flax-vector-conversions")
    if(CMAKE_SYSTEM_PROCESSOR STREQUAL armv7l)
        # Only armv7l needs special -mfpu=neon flag; aarch64 doesn't.
      set_source_files_properties(
            shuffle-neon.c bitshuffle-neon.c
            PROPERTIES COMPILE_FLAGS "-mfpu=neon")
    endif()
    # Define a symbol for the shuffle-dispatch implementation
    # so it knows NEON is supported even though that file is
    # compiled without NEON support (for portability).
    set_property(
            SOURCE shuffle.c
            APPEND PROPERTY COMPILE_DEFINITIONS SHUFFLE_NEON_ENABLED)
endif()
if(COMPILER_SUPPORT_ALTIVEC)
    set_source_files_properties(shuffle-altivec.c bitshuffle-altivec.c
            PROPERTIES COMPILE_FLAGS -DNO_WARN_X86_INTRINSICS)

    # Define a symbol for the shuffle-dispatch implementation
    # so it knows ALTIVEC is supported even though that file is
    # compiled without ALTIVEC support (for portability).
    set_property(
            SOURCE shuffle.c
            APPEND PROPERTY COMPILE_DEFINITIONS SHUFFLE_ALTIVEC_ENABLED)
endif()

# When the option has been selected to compile the test suite,
# compile an additional version of blosc2_shared which exports
# some normally-hidden symbols (to facilitate unit testing).
if(BUILD_TESTS)
    add_library(blosc_shared_testing SHARED ${SOURCES})
    set_target_properties(blosc_shared_testing PROPERTIES OUTPUT_NAME blosc_testing)
    set_property(
            TARGET blosc_shared_testing
            APPEND PROPERTY COMPILE_DEFINITIONS BLOSC_SHARED_LIBRARY)
    set_property(
            TARGET blosc_shared_testing
            APPEND PROPERTY COMPILE_DEFINITIONS BLOSC_TESTING)
    # TEMP : CMake doesn't automatically add -lpthread here like it does
    # for the blosc2_shared target. Force it for now.
    if(UNIX)
        set_property(
                TARGET blosc_shared_testing
                APPEND PROPERTY LINK_FLAGS "-lpthread")
    endif()
endif()

if(BUILD_SHARED)
    target_link_libraries(blosc2_shared ${LIBS})
    target_include_directories(blosc2_shared PUBLIC ${BLOSC_INCLUDE_DIRS})
endif()

if(BUILD_TESTS)
    target_link_libraries(blosc_shared_testing ${LIBS})
    target_include_directories(blosc_shared_testing PUBLIC ${BLOSC_INCLUDE_DIRS})
endif()

if(BUILD_STATIC)
    add_library(blosc2_static STATIC ${SOURCES})
    set_target_properties(blosc2_static PROPERTIES OUTPUT_NAME blosc2)
    if(MSVC)
        set_target_properties(blosc2_static PROPERTIES PREFIX lib)
    endif()
    target_link_libraries(blosc2_static ${LIBS})
    target_include_directories(blosc2_static PUBLIC ${BLOSC_INCLUDE_DIRS})
endif()


# install
if(BLOSC_INSTALL)
    install(FILES blosc2.h blosc2-export.h blosc2-common.h DESTINATION include COMPONENT DEV)
    if(BUILD_SHARED)
        install(TARGETS blosc2_shared
                LIBRARY DESTINATION ${lib_dir}
                ARCHIVE DESTINATION ${lib_dir}
                RUNTIME DESTINATION bin COMPONENT LIB)
    endif()
    if(BUILD_STATIC)
        install(TARGETS blosc2_static
                LIBRARY DESTINATION ${lib_dir}
                ARCHIVE DESTINATION ${lib_dir}
                RUNTIME DESTINATION bin COMPONENT DEV)
    endif()
endif()<|MERGE_RESOLUTION|>--- conflicted
+++ resolved
@@ -61,16 +61,6 @@
 # library sources
 set(SOURCES blosc2.c blosc2-common.h blosclz.c fastcopy.c fastcopy.h schunk.c frame.c btune.c btune.h
         context.h delta.c delta.h shuffle-generic.c bitshuffle-generic.c trunc-prec.c trunc-prec.h
-<<<<<<< HEAD
-        timestamp.c eframe.c)
-if(COMPILER_SUPPORT_SSE2)
-    message(STATUS "Adding run-time support for SSE2")
-    set(SOURCES ${SOURCES} shuffle-sse2.c bitshuffle-sse2.c)
-endif()
-if(COMPILER_SUPPORT_AVX2)
-    message(STATUS "Adding run-time support for AVX2")
-    set(SOURCES ${SOURCES} shuffle-avx2.c bitshuffle-avx2.c)
-=======
         timestamp.c)
 if(NOT CMAKE_SYSTEM_PROCESSOR STREQUAL arm64)
     if(COMPILER_SUPPORT_SSE2)
@@ -81,7 +71,6 @@
         message(STATUS "Adding run-time support for AVX2")
         set(SOURCES ${SOURCES} shuffle-avx2.c bitshuffle-avx2.c)
     endif()
->>>>>>> 00848a7f
 endif()
 if(COMPILER_SUPPORT_NEON)
     message(STATUS "Adding run-time support for NEON")
@@ -173,7 +162,7 @@
 
 # targets
 if(BUILD_SHARED)
-    add_library(blosc2_shared SHARED ${SOURCES} eframe.c eframe.h)
+    add_library(blosc2_shared SHARED ${SOURCES})
     set_target_properties(blosc2_shared PROPERTIES OUTPUT_NAME blosc2)
     set_target_properties(blosc2_shared PROPERTIES
             VERSION ${version_string}
