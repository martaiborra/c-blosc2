--- conflicted
+++ resolved
@@ -207,14 +207,10 @@
 
   BLOSC_TYPESIZE=(INTEGER): This will overwrite the `typesize`
   parameter before the compression process starts.
-<<<<<<< HEAD
-  BLOSC_COMPRESSOR=[BLOSCLZ | LZ4 | LZ4HC | SNAPPY | ZLIB]: This will
-=======
-
-  BLOSC_COMPRESSOR=[BLOSCLZ | LZ4 | LZ4HC | LIZARD | SNAPPY | ZLIB]: This will
->>>>>>> 9be66f0a
-  call blosc_set_compressor(BLOSC_COMPRESSOR) before the compression
-  process starts.
+
+  BLOSC_COMPRESSOR=[BLOSCLZ | LZ4 | LZ4HC | LIZARD | SNAPPY | ZLIB]:
+  This will call blosc_set_compressor(BLOSC_COMPRESSOR) before the
+  compression process starts.
 
 
   BLOSC_NTHREADS=(INTEGER): This will call
