/*********************************************************************
  Blosc - Blocked Shuffling and Compression Library

  Author: The Blosc Developers <blosc@blosc.org>
  Creation date: 2018-07-04

  See LICENSE.txt for details about copyright and rights to use.
**********************************************************************/

#include <stdio.h>
#include <stdlib.h>
#include <string.h>
#include <assert.h>
#include <stdbool.h>
#include <sys/stat.h>
#include "blosc2.h"
#include "blosc-private.h"
#include "context.h"
#include "frame.h"
#include "eframe.h"

#if defined(_WIN32) && !defined(__MINGW32__)
#include <windows.h>
  #include <malloc.h>

/* stdint.h only available in VS2010 (VC++ 16.0) and newer */
  #if defined(_MSC_VER) && _MSC_VER < 1600
    #include "win32/stdint-windows.h"
  #else
    #include <stdint.h>
  #endif

  #define fseek _fseeki64

#endif  /* _WIN32 */

/* If C11 is supported, use it's built-in aligned allocation. */
#if __STDC_VERSION__ >= 201112L
#include <stdalign.h>
#endif


// big <-> little-endian and store it in a memory position.  Sizes supported: 1, 2, 4, 8 bytes.
void swap_store(void *dest, const void *pa, int size) {
    uint8_t* pa_ = (uint8_t*)pa;
    uint8_t* pa2_ = malloc((size_t)size);

    bool little_endian = is_little_endian();
    if (little_endian) {
        switch (size) {
            case 8:
                pa2_[0] = pa_[7];
                pa2_[1] = pa_[6];
                pa2_[2] = pa_[5];
                pa2_[3] = pa_[4];
                pa2_[4] = pa_[3];
                pa2_[5] = pa_[2];
                pa2_[6] = pa_[1];
                pa2_[7] = pa_[0];
                break;
            case 4:
                pa2_[0] = pa_[3];
                pa2_[1] = pa_[2];
                pa2_[2] = pa_[1];
                pa2_[3] = pa_[0];
                break;
            case 2:
                pa2_[0] = pa_[1];
                pa2_[1] = pa_[0];
                break;
            case 1:
                pa2_[0] = pa_[1];
                break;
            default:
              BLOSC_TRACE_ERROR("Unhandled size: %d.", size);
        }
    }
    memcpy(dest, pa2_, size);
    free(pa2_);
}


/* Create a new (empty) frame */
blosc2_frame* blosc2_frame_new(const char* urlpath) {
  blosc2_frame* new_frame = calloc(1, sizeof(blosc2_frame));
  if (urlpath != NULL) {
    char* new_urlpath = malloc(strlen(urlpath) + 1);  // + 1 for the trailing NULL
    new_frame->urlpath = strcpy(new_urlpath, urlpath);
  }
  return new_frame;
}


/* Free memory from a frame. */
int blosc2_frame_free(blosc2_frame *frame) {

  if (frame->sdata != NULL) {
    free(frame->sdata);
  }

  if (frame->coffsets != NULL) {
    free(frame->coffsets);
  }

  if (frame->urlpath != NULL) {
    free(frame->urlpath);
  }

  free(frame);

  return 0;
}


void *new_header_frame(blosc2_schunk *schunk, blosc2_frame *frame) {
  if (frame == NULL) {
    return NULL;
  }
  uint8_t* h2 = calloc(FRAME_HEADER_MINLEN, 1);
  uint8_t* h2p = h2;

  // The msgpack header starts here
  *h2p = 0x90;  // fixarray...
  *h2p += 13;   // ...with 13 elements
  h2p += 1;

  // Magic number
  *h2p = 0xa0 + 8;  // str with 8 elements
  h2p += 1;
  if (h2p - h2 >= FRAME_HEADER_MINLEN) {
    return NULL;
  }
  strcpy((char*)h2p, "b2frame");
  h2p += 8;

  // Header size
  *h2p = 0xd2;  // int32
  h2p += 1 + 4;
  if (h2p - h2 >= FRAME_HEADER_MINLEN) {
    return NULL;
  }

  // Total frame size
  *h2p = 0xcf;  // uint64
  // Fill it with frame->len which is known *after* the creation of the frame (e.g. when updating the header)
  int64_t flen = frame->len;
  swap_store(h2 + FRAME_LEN, &flen, sizeof(flen));
  h2p += 1 + 8;
  if (h2p - h2 >= FRAME_HEADER_MINLEN) {
    return NULL;
  }

  // Flags
  *h2p = 0xa0 + 4;  // str with 4 elements
  h2p += 1;
  if (h2p - h2 >= FRAME_HEADER_MINLEN) {
    return NULL;
  }

  // General flags
  *h2p = BLOSC2_VERSION_FRAME_FORMAT;  // version
  *h2p += 0x20;  // 64-bit offsets
  h2p += 1;
  if (h2p - h2 >= FRAME_HEADER_MINLEN) {
    return NULL;
  }

  // Reserved flags
  h2p += 1;
  if (h2p - h2 >= FRAME_HEADER_MINLEN) {
    return NULL;
  }

  // Codec flags
  *h2p = schunk->compcode;
  *h2p += (schunk->clevel) << 4u;  // clevel
  h2p += 1;
  if (h2p - h2 >= FRAME_HEADER_MINLEN) {
    return NULL;
  }

  // Reserved flags
  *h2p = 0;
  h2p += 1;
  if (h2p - h2 >= FRAME_HEADER_MINLEN) {
    return NULL;
  }

  // Uncompressed size
  *h2p = 0xd3;  // int64
  h2p += 1;
  int64_t nbytes = schunk->nbytes;
  swap_store(h2p, &nbytes, sizeof(nbytes));
  h2p += 8;
  if (h2p - h2 >= FRAME_HEADER_MINLEN) {
    return NULL;
  }

  // Compressed size
  *h2p = 0xd3;  // int64
  h2p += 1;
  int64_t cbytes = schunk->cbytes;
  swap_store(h2p, &cbytes, sizeof(cbytes));
  h2p += 8;
  if (h2p - h2 >= FRAME_HEADER_MINLEN) {
    return NULL;
  }

  // Type size
  *h2p = 0xd2;  // int32
  h2p += 1;
  int32_t typesize = schunk->typesize;
  swap_store(h2p, &typesize, sizeof(typesize));
  h2p += 4;
  if (h2p - h2 >= FRAME_HEADER_MINLEN) {
    return NULL;
  }

  // Chunk size
  *h2p = 0xd2;  // int32
  h2p += 1;
  int32_t chunksize = schunk->chunksize;
  swap_store(h2p, &chunksize, sizeof(chunksize));
  h2p += 4;
  if (h2p - h2 >= FRAME_HEADER_MINLEN) {
    return NULL;
  }

  // Number of threads for compression
  *h2p = 0xd1;  // int16
  h2p += 1;
  int16_t nthreads = (int16_t)schunk->cctx->nthreads;
  swap_store(h2p, &nthreads, sizeof(nthreads));
  h2p += 2;
  if (h2p - h2 >= FRAME_HEADER_MINLEN) {
    return NULL;
  }

  // Number of threads for decompression
  *h2p = 0xd1;  // int16
  h2p += 1;
  nthreads = (int16_t)schunk->dctx->nthreads;
  swap_store(h2p, &nthreads, sizeof(nthreads));
  h2p += 2;
  if (h2p - h2 >= FRAME_HEADER_MINLEN) {
    return NULL;
  }

  // The boolean for FRAME_HAS_USERMETA
  *h2p = (schunk->usermeta_len > 0) ? (uint8_t)0xc3 : (uint8_t)0xc2;
  h2p += 1;
  if (h2p - h2 >= FRAME_HEADER_MINLEN) {
    return NULL;
  }

  // The space for FRAME_FILTER_PIPELINE
  *h2p = 0xd8;  //  fixext 16
  h2p += 1;
  if (BLOSC2_MAX_FILTERS > FRAME_FILTER_PIPELINE_MAX) {
    return NULL;
  }
  // Store the filter pipeline in header
  uint8_t* mp_filters = h2 + FRAME_FILTER_PIPELINE + 1;
  uint8_t* mp_meta = h2 + FRAME_FILTER_PIPELINE + 1 + FRAME_FILTER_PIPELINE_MAX;
  int nfilters = 0;
  for (int i = 0; i < BLOSC2_MAX_FILTERS; i++) {
    if (schunk->filters[i] != BLOSC_NOFILTER) {
      mp_filters[nfilters] = schunk->filters[i];
      mp_meta[nfilters] = schunk->filters_meta[i];
      nfilters++;
    }
  }
  *h2p = (uint8_t)nfilters;
  h2p += 1;
  h2p += 16;
  if (h2p - h2 != FRAME_HEADER_MINLEN) {
    return NULL;
  }

  int32_t hsize = FRAME_HEADER_MINLEN;

  // Now, deal with metalayers
  int16_t nmetalayers = schunk->nmetalayers;

  // Make space for the header of metalayers (array marker, size, map of offsets)
  h2 = realloc(h2, (size_t)hsize + 1 + 1 + 2 + 1 + 2);
  h2p = h2 + hsize;

  // The msgpack header for the metalayers (array_marker, size, map of offsets, list of metalayers)
  *h2p = 0x90 + 3;  // array with 3 elements
  h2p += 1;

  // Size for the map (index) of offsets, including this uint16 size (to be filled out later on)
  *h2p = 0xcd;  // uint16
  h2p += 1 + 2;

  // Map (index) of offsets for optional metalayers
  *h2p = 0xde;  // map 16 with N keys
  h2p += 1;
  swap_store(h2p, &nmetalayers, sizeof(nmetalayers));
  h2p += sizeof(nmetalayers);
  int32_t current_header_len = (int32_t)(h2p - h2);
  int32_t *offtooff = malloc(nmetalayers * sizeof(int32_t));
  for (int nmetalayer = 0; nmetalayer < nmetalayers; nmetalayer++) {
    if (frame == NULL) {
      return NULL;
    }
    blosc2_metalayer *metalayer = schunk->metalayers[nmetalayer];
    uint8_t namelen = (uint8_t) strlen(metalayer->name);
    h2 = realloc(h2, (size_t)current_header_len + 1 + namelen + 1 + 4);
    h2p = h2 + current_header_len;
    // Store the metalayer
    if (namelen >= (1U << 5U)) {  // metalayer strings cannot be longer than 32 bytes
      return NULL;
    }
    *h2p = (uint8_t)0xa0 + namelen;  // str
    h2p += 1;
    memcpy(h2p, metalayer->name, namelen);
    h2p += namelen;
    // Space for storing the offset for the value of this metalayer
    *h2p = 0xd2;  // int32
    h2p += 1;
    offtooff[nmetalayer] = (int32_t)(h2p - h2);
    h2p += 4;
    current_header_len += 1 + namelen + 1 + 4;
  }
  int32_t hsize2 = (int32_t)(h2p - h2);
  if (hsize2 != current_header_len) {  // sanity check
    return NULL;
  }

  // Map size + int16 size
  if ((uint32_t) (hsize2 - hsize) >= (1U << 16U)) {
    return NULL;
  }
  uint16_t map_size = (uint16_t) (hsize2 - hsize);
  swap_store(h2 + FRAME_IDX_SIZE, &map_size, sizeof(map_size));

  // Make space for an (empty) array
  hsize = (int32_t)(h2p - h2);
  h2 = realloc(h2, (size_t)hsize + 2 + 1 + 2);
  h2p = h2 + hsize;

  // Now, store the values in an array
  *h2p = 0xdc;  // array 16 with N elements
  h2p += 1;
  swap_store(h2p, &nmetalayers, sizeof(nmetalayers));
  h2p += sizeof(nmetalayers);
  current_header_len = (int32_t)(h2p - h2);
  for (int nmetalayer = 0; nmetalayer < nmetalayers; nmetalayer++) {
    if (frame == NULL) {
      return NULL;
    }
    blosc2_metalayer *metalayer = schunk->metalayers[nmetalayer];
    h2 = realloc(h2, (size_t)current_header_len + 1 + 4 + metalayer->content_len);
    h2p = h2 + current_header_len;
    // Store the serialized contents for this metalayer
    *h2p = 0xc6;  // bin32
    h2p += 1;
    swap_store(h2p, &(metalayer->content_len), sizeof(metalayer->content_len));
    h2p += 4;
    memcpy(h2p, metalayer->content, metalayer->content_len);  // buffer, no need to swap
    h2p += metalayer->content_len;
    // Update the offset now that we know it
    swap_store(h2 + offtooff[nmetalayer], &current_header_len, sizeof(current_header_len));
    current_header_len += 1 + 4 + metalayer->content_len;
  }
  free(offtooff);
  hsize = (int32_t)(h2p - h2);
  if (hsize != current_header_len) {  // sanity check
    return NULL;
  }

  // Set the length of the whole header now that we know it
  swap_store(h2 + FRAME_HEADER_LEN, &hsize, sizeof(hsize));

  return h2;
}


int get_header_info(blosc2_frame *frame, int32_t *header_len, int64_t *frame_len, int64_t *nbytes,
                    int64_t *cbytes, int32_t *chunksize, int32_t *nchunks, int32_t *typesize,
                    uint8_t *compcode, uint8_t *clevel, uint8_t *filters, uint8_t *filters_meta) {
  uint8_t* framep = frame->sdata;
  uint8_t header[FRAME_HEADER_MINLEN];

  if (frame->len <= 0) {
    return -1;
  }

  if (frame->sdata == NULL) {
    size_t rbytes = 0;
    FILE *fp = NULL;
    if (frame->eframe) {
      char* eframe_name = malloc(strlen(frame->urlpath) + strlen("/chunks.b2frame") + 1);
      sprintf(eframe_name, "%s/chunks.b2frame", frame->urlpath);
      fp = fopen(eframe_name, "rb");
      free(eframe_name);
    }
    else {
      fp = fopen(frame->urlpath, "rb");
    }
    if (fp != NULL) {
      rbytes = fread(header, 1, FRAME_HEADER_MINLEN, fp);
      fclose(fp);
    }
    (void) rbytes;
    if (rbytes != FRAME_HEADER_MINLEN) {
      return -1;
    }
    framep = header;
  }

  // Fetch some internal lengths
  swap_store(header_len, framep + FRAME_HEADER_LEN, sizeof(*header_len));
  swap_store(frame_len, framep + FRAME_LEN, sizeof(*frame_len));
  swap_store(nbytes, framep + FRAME_NBYTES, sizeof(*nbytes));
  swap_store(cbytes, framep + FRAME_CBYTES, sizeof(*cbytes));
  swap_store(chunksize, framep + FRAME_CHUNKSIZE, sizeof(*chunksize));
  if (typesize != NULL) {
    swap_store(typesize, framep + FRAME_TYPESIZE, sizeof(*typesize));
  }

  // Codecs
  uint8_t frame_codecs = framep[FRAME_CODECS];
  if (clevel != NULL) {
    *clevel = frame_codecs >> 4u;
  }
  if (compcode != NULL) {
    *compcode = frame_codecs & 0xFu;
  }

  // Filters
  if (filters != NULL && filters_meta != NULL) {
    uint8_t nfilters = framep[FRAME_FILTER_PIPELINE];
    if (nfilters > BLOSC2_MAX_FILTERS) {
      BLOSC_TRACE_ERROR("The number of filters in frame header are too large for Blosc2.");
      return -1;
    }
    uint8_t *filters_ = framep + FRAME_FILTER_PIPELINE + 1;
    uint8_t *filters_meta_ = framep + FRAME_FILTER_PIPELINE + 1 + FRAME_FILTER_PIPELINE_MAX;
    for (int i = 0; i < nfilters; i++) {
      filters[i] = filters_[i];
      filters_meta[i] = filters_meta_[i];
    }
  }

  if (*nbytes > 0 && *chunksize > 0) {
    // We can compute the number of chunks only when the frame has actual data
    *nchunks = (int32_t) (*nbytes / *chunksize);
    if (*nbytes % *chunksize > 0) {
      if (*nchunks == INT32_MAX) {
        return -1;
      }
      *nchunks += 1;
    }
  } else {
    *nchunks = 0;
  }

  return 0;
}


int64_t get_trailer_offset(blosc2_frame *frame, int32_t header_len, int64_t cbytes) {
  if (cbytes == 0) {
    // No data chunks yet
    return header_len;
  }

  return frame->len - frame->trailer_len;
}


// Update the length in the header
int update_frame_len(blosc2_frame* frame, int64_t len) {
  int rc = 1;
  if (frame->sdata != NULL) {
    swap_store(frame->sdata + FRAME_LEN, &len, sizeof(int64_t));
  }
  else {
    FILE *fp = NULL;
    if (frame->eframe) {
      char* eframe_name = malloc(strlen(frame->urlpath) + strlen("/chunks.b2frame") + 1);
      sprintf(eframe_name, "%s/chunks.b2frame", frame->urlpath);
      fp = fopen(eframe_name, "rb+");
      free(eframe_name);
    }
    else {
      fp = fopen(frame->urlpath, "rb+");
    }
    fseek(fp, FRAME_LEN, SEEK_SET);
    int64_t swap_len;
    swap_store(&swap_len, &len, sizeof(int64_t));
    size_t wbytes = fwrite(&swap_len, 1, sizeof(int64_t), fp);
    fclose(fp);
    if (wbytes != sizeof(int64_t)) {
      BLOSC_TRACE_ERROR("Cannot write the frame length in header.");
      return -1;
    }
  }
  return rc;
}


int frame_update_trailer(blosc2_frame* frame, blosc2_schunk* schunk) {
  if (frame != NULL && frame->len == 0) {
    BLOSC_TRACE_ERROR("The trailer cannot be updated on empty frames.");
  }

  // Create the trailer in msgpack (see the frame format document)
  uint32_t trailer_len = FRAME_TRAILER_MINLEN + schunk->usermeta_len;
  uint8_t* trailer = (uint8_t*)calloc((size_t)trailer_len, 1);
  uint8_t* ptrailer = trailer;
  *ptrailer = 0x90 + 4;  // fixarray with 4 elements
  ptrailer += 1;
  // Trailer format version
  *ptrailer = FRAME_TRAILER_VERSION;
  ptrailer += 1;
  // usermeta
  *ptrailer = 0xc6;     // bin32
  ptrailer += 1;
  swap_store(ptrailer, &(schunk->usermeta_len), 4);
  ptrailer += 4;
  if (schunk->usermeta_len > 0)
    memcpy(ptrailer, schunk->usermeta, schunk->usermeta_len);
  ptrailer += schunk->usermeta_len;
  // Trailer length
  *ptrailer = 0xce;  // uint32
  ptrailer += 1;
  swap_store(ptrailer, &(trailer_len), sizeof(uint32_t));
  ptrailer += sizeof(uint32_t);
  // Up to 16 bytes for frame fingerprint (using XXH3 included in https://github.com/Cyan4973/xxHash)
  // Maybe someone would need 256-bit in the future, but for the time being 128-bit seems like a good tradeoff
  *ptrailer = 0xd8;  // fixext 16
  ptrailer += 1;
  *ptrailer = 0;  // fingerprint type: 0 -> no fp; 1 -> 32-bit; 2 -> 64-bit; 3 -> 128-bit
  ptrailer += 1;
  // Uncomment this when we compute an actual fingerprint
  // memcpy(ptrailer, xxh3_fingerprint, sizeof(xxh3_fingerprint));
  ptrailer += 16;
  // Sanity check
  if (ptrailer - trailer != trailer_len) {
    return -1;
  }
  int32_t header_len;
  int64_t frame_len;
  int64_t nbytes;
  int64_t cbytes;
  int32_t chunksize;
  int32_t nchunks;
  int ret = get_header_info(frame, &header_len, &frame_len, &nbytes, &cbytes, &chunksize, &nchunks,
                            NULL, NULL, NULL, NULL, NULL);
  if (ret < 0) {
    BLOSC_TRACE_ERROR("Unable to get meta info from frame.");
    return -1;
  }

  int64_t trailer_offset = get_trailer_offset(frame, header_len, cbytes);

  // Update the trailer.  As there are no internal offsets to the trailer section,
  // and it is always at the end of the frame, we can just write (or overwrite) it
  // at the end of the frame.
  if (frame->sdata != NULL) {
    frame->sdata = realloc(frame->sdata, (size_t)(trailer_offset + trailer_len));
    if (frame->sdata == NULL) {
      BLOSC_TRACE_ERROR("Cannot realloc space for the frame.");
      return -1;
    }
    memcpy(frame->sdata + trailer_offset, trailer, trailer_len);
  }
  else {
    FILE* fp = NULL;
    if (frame->eframe) {
      char* eframe_name = malloc(strlen(frame->urlpath) + strlen("/chunks.b2frame") + 1);
      sprintf(eframe_name, "%s/chunks.b2frame", frame->urlpath);
      fp = fopen(eframe_name, "rb+");
      free(eframe_name);
    }
    else {
      fp = fopen(frame->urlpath, "rb+");
    }
    fseek(fp, trailer_offset, SEEK_SET);
    size_t wbytes = fwrite(trailer, 1, trailer_len, fp);
    fclose(fp);
    if (wbytes != (size_t)trailer_len) {
      BLOSC_TRACE_ERROR("Cannot write the trailer length in trailer.");
      return -2;
    }
  }
  free(trailer);

  int rc = update_frame_len(frame, trailer_offset + trailer_len);
  if (rc < 0) {
    return rc;
  }
  frame->len = trailer_offset + trailer_len;
  frame->trailer_len = trailer_len;

  return 1;
}


/* Create a frame out of a super-chunk. */
int64_t blosc2_frame_from_schunk(blosc2_schunk *schunk, blosc2_frame *frame) {
  int32_t nchunks = schunk->nchunks;
  int64_t cbytes = schunk->cbytes;
  FILE* fp = NULL;

  uint8_t* h2 = new_header_frame(schunk, frame);
  if (h2 == NULL) {
    return -1;
  }
  uint32_t h2len;
  swap_store(&h2len, h2 + FRAME_HEADER_LEN, sizeof(h2len));
  // Build the offsets chunk
  int32_t chunksize = -1;
  int32_t off_cbytes = 0;
  uint64_t coffset = 0;
  int32_t off_nbytes = nchunks * 8;
  uint64_t* data_tmp = malloc(off_nbytes);
  bool needs_free = false;
  for (int i = 0; i < nchunks; i++) {
    uint8_t* data_chunk;
    if (frame->eframe) {
      eframe_get_chunk(frame, i, &data_chunk, &needs_free);
    }
    else {
      data_chunk = schunk->data[i];
    }
    int32_t chunk_cbytes = sw32_(data_chunk + BLOSC2_CHUNK_CBYTES);
    data_tmp[i] = coffset;
    coffset += chunk_cbytes;
    int32_t chunksize_ = sw32_(data_chunk + BLOSC2_CHUNK_NBYTES);
    if (i == 0) {
      chunksize = chunksize_;
    }
    else if (chunksize != chunksize_) {
      // Variable size  // TODO: update flags for this (or do not use them at all)
      chunksize = 0;
    }
    if (needs_free) {
      free(data_chunk);
    }
  }
  if ((int64_t)coffset != cbytes) {
    return -1;
  }
  uint8_t *off_chunk = NULL;
  if (nchunks > 0) {
    // Compress the chunk of offsets
    off_chunk = malloc(off_nbytes + BLOSC_MAX_OVERHEAD);
    blosc2_context *cctx = blosc2_create_cctx(BLOSC2_CPARAMS_DEFAULTS);
    cctx->typesize = 8;
    off_cbytes = blosc2_compress_ctx(cctx, data_tmp, off_nbytes, off_chunk,
                                     off_nbytes + BLOSC_MAX_OVERHEAD);
    blosc2_free_ctx(cctx);
    if (off_cbytes < 0) {
      free(off_chunk);
      free(h2);
      return -1;
    }
  }
  else {
    off_cbytes = 0;
  }
  free(data_tmp);

  // Now that we know them, fill the chunksize and frame length in header
  swap_store(h2 + FRAME_CHUNKSIZE, &chunksize, sizeof(chunksize));
  frame->len = h2len + cbytes + off_cbytes + FRAME_TRAILER_MINLEN + schunk->usermeta_len;
  if (frame->eframe) {
    frame->len = h2len + off_cbytes + FRAME_TRAILER_MINLEN + schunk->usermeta_len;
  }
  int64_t tbytes = frame->len;
  swap_store(h2 + FRAME_LEN, &tbytes, sizeof(tbytes));

  // Create the frame and put the header at the beginning
  if (frame->urlpath == NULL) {
    frame->sdata = malloc((size_t)frame->len);
    memcpy(frame->sdata, h2, h2len);
  }
  else {
    if (frame->eframe) {
      char* eframe_name = malloc(strlen(frame->urlpath) + strlen("/chunks.b2frame") + 1);
      sprintf(eframe_name, "%s/chunks.b2frame", frame->urlpath);
      fp = fopen(eframe_name, "wb");
      fwrite(h2, h2len, 1, fp);
      free(eframe_name);
    }
    else {
      fp = fopen(frame->urlpath, "wb");
      fwrite(h2, h2len, 1, fp);
    }
  }
  free(h2);

  // Fill the frame with the actual data chunks
  if (!frame->eframe) {
    coffset = 0;
    for (int i = 0; i < nchunks; i++) {
      uint8_t* data_chunk = schunk->data[i];
      int32_t chunk_cbytes = sw32_(data_chunk + BLOSC2_CHUNK_CBYTES);
      if (frame->urlpath == NULL) {
        memcpy(frame->sdata + h2len + coffset, data_chunk, (size_t)chunk_cbytes);
      } else {
        fwrite(data_chunk, (size_t)chunk_cbytes, 1, fp);
      }
      coffset += chunk_cbytes;
    }
    if ((int64_t)coffset != cbytes) {
      return -1;
    }
  }

  // Copy the offsets chunk at the end of the frame
  if (frame->urlpath == NULL) {
    memcpy(frame->sdata + h2len + cbytes, off_chunk, off_cbytes);
  }
  else {
    fwrite(off_chunk, (size_t)off_cbytes, 1, fp);
    fclose(fp);
  }
  free(off_chunk);
  int rc = frame_update_trailer(frame, schunk);
  if (rc < 0) {
    return rc;
  }

  return frame->len;
}


/* Create an in-memory frame out of a super-chunk */
int64_t blosc2_schunk_to_sframe(blosc2_schunk* schunk, uint8_t** sframe) {
  blosc2_frame* frame = NULL;
  uint8_t* sdata = NULL;
  int64_t sdata_len = 0;
  //if ((schunk->storage->sequential == true) && (schunk->storage->path == NULL)) {
  // TODO: the above is the canonical way to check, but that does not work (??)
  if (schunk->frame != NULL && schunk->frame->sdata != NULL) {
    sdata = schunk->frame->sdata;
    sdata_len = schunk->frame->len;
  }
  else {
    frame = blosc2_frame_new(NULL);
    sdata_len = blosc2_frame_from_schunk(schunk, frame);
    if (sdata_len < 0) {
      BLOSC_TRACE_ERROR("Error during the conversion of schunk to frame.");
      return sdata_len;
    }
    sdata = frame->sdata;
  }
  // Get a copy of the internal sframe
  *sframe = malloc((size_t)sdata_len);
  memcpy(*sframe, sdata, (size_t)sdata_len);
  if (frame != NULL) {
    blosc2_frame_free(frame);
  }
  return sdata_len;
}


/* Write an in-memory frame out to a file. */
int64_t blosc2_frame_to_file(blosc2_frame *frame, const char *urlpath) {
  // make sure that we are using an in-memory frame
  if (frame->urlpath != NULL) {
    BLOSC_TRACE_ERROR("The original frame must be in-memory.");
    return -1;
  }
  FILE* fp = fopen(urlpath, "wb");
  fwrite(frame->sdata, (size_t)frame->len, 1, fp);
  fclose(fp);
  return frame->len;
}


/* Initialize a frame out of a file */
blosc2_frame* blosc2_frame_from_file(const char *urlpath) {
  // Get the length of the frame
  uint8_t header[FRAME_HEADER_MINLEN];
  uint8_t trailer[FRAME_TRAILER_MINLEN];

  FILE* fp = NULL;
  bool eframe = false;
  struct stat path_stat;

  if(stat(urlpath, &path_stat) < 0) {
    BLOSC_TRACE_ERROR("Cannot get information about the path %s.", urlpath);
    return NULL;
  }
  char* urlpath_cpy;
  if (path_stat.st_mode & S_IFDIR) {
    //afegir comprovació si l'últim char és una barra
    char last_char = urlpath[strlen(urlpath) - 1];
    if (last_char == '\\' || last_char == '/') {
      urlpath_cpy = malloc(strlen(urlpath));
      strncpy(urlpath_cpy,urlpath, strlen(urlpath) - 1);
      urlpath_cpy[strlen(urlpath) - 1] = '\0';
    }
    else {
      urlpath_cpy = malloc(strlen(urlpath) + 1);
      strcpy(urlpath_cpy, urlpath);
    }
    char* eframe_name = malloc(strlen(urlpath_cpy) + strlen("/chunks.b2frame") + 1);
    sprintf(eframe_name, "%s/chunks.b2frame", urlpath_cpy);
    fp = fopen(eframe_name, "rb");
    free(eframe_name);
    eframe = true;
  }
  else {
    urlpath_cpy = malloc(strlen(urlpath) + 1);
    strcpy(urlpath_cpy, urlpath);
    fp = fopen(urlpath, "rb");
  }
  size_t rbytes = fread(header, 1, FRAME_HEADER_MINLEN, fp);
  if (rbytes != FRAME_HEADER_MINLEN) {
    BLOSC_TRACE_ERROR("Cannot read from file '%s'.", urlpath);
    fclose(fp);
    free(urlpath_cpy);
    return NULL;
  }
  int64_t frame_len;
  swap_store(&frame_len, header + FRAME_LEN, sizeof(frame_len));

  blosc2_frame* frame = calloc(1, sizeof(blosc2_frame));
  frame->urlpath = urlpath_cpy;
  frame->len = frame_len;
  frame->eframe = eframe;

  // Now, the trailer length
  fseek(fp, frame_len - FRAME_TRAILER_MINLEN, SEEK_SET);
  rbytes = fread(trailer, 1, FRAME_TRAILER_MINLEN, fp);
  fclose(fp);
  if (rbytes != FRAME_TRAILER_MINLEN) {
    BLOSC_TRACE_ERROR("Cannot read from file '%s'.", urlpath);
    free(urlpath_cpy);
    return NULL;
  }
  int trailer_offset = FRAME_TRAILER_MINLEN - FRAME_TRAILER_LEN_OFFSET;
  if (trailer[trailer_offset - 1] != 0xce) {
    return NULL;
  }
  uint32_t trailer_len;
  swap_store(&trailer_len, trailer + trailer_offset, sizeof(trailer_len));
  frame->trailer_len = trailer_len;

  return frame;
}


/* Initialize a frame out of a serialized frame */
blosc2_frame* blosc2_frame_from_sframe(uint8_t *sframe, int64_t len, bool copy) {
  // Get the length of the frame
  const uint8_t* header = sframe;
  int64_t frame_len;
  if (len < FRAME_HEADER_MINLEN) {
    return NULL;
  }
  swap_store(&frame_len, header + FRAME_LEN, sizeof(frame_len));
  if (frame_len != len) {   // sanity check
    return NULL;
  }

  blosc2_frame* frame = calloc(1, sizeof(blosc2_frame));
  frame->len = frame_len;

  // Now, the trailer length
  const uint8_t* trailer = sframe + frame_len - FRAME_TRAILER_MINLEN;
  int trailer_offset = FRAME_TRAILER_MINLEN - FRAME_TRAILER_LEN_OFFSET;
  if (trailer[trailer_offset - 1] != 0xce) {
    free(frame);
    return NULL;
  }
  uint32_t trailer_len;
  swap_store(&trailer_len, trailer + trailer_offset, sizeof(trailer_len));
  frame->trailer_len = trailer_len;

  if (copy) {
    frame->sdata = malloc((size_t)len);
    memcpy(frame->sdata, sframe, (size_t)len);
  }
  else {
    frame->sdata = sframe;
  }

  return frame;
}


// Get the compressed data offsets
uint8_t* get_coffsets(blosc2_frame *frame, int32_t header_len, int64_t cbytes, int32_t *off_cbytes) {
  if (frame->coffsets != NULL) {
    return frame->coffsets;
  }

  if (frame->sdata != NULL) {
    // For in-memory frames, the coffset is just one pointer away
    if (off_cbytes != NULL)
      *off_cbytes = (int32_t)cbytes;
    return frame->sdata + header_len + cbytes;
  }

  int64_t trailer_offset = get_trailer_offset(frame, header_len, cbytes);
  int32_t coffsets_cbytes = (int32_t)(trailer_offset - (header_len + cbytes));
  if (frame->eframe) {
    coffsets_cbytes = (int32_t)(trailer_offset - (header_len + 0));
  }
  if (off_cbytes != NULL)
    *off_cbytes = coffsets_cbytes;
  FILE* fp = NULL;
  uint8_t* coffsets = malloc((size_t)coffsets_cbytes);
  if (frame->eframe) {
    char* eframe_name = malloc(strlen(frame->urlpath) + strlen("/chunks.b2frame") + 1);
    sprintf(eframe_name, "%s/chunks.b2frame", frame->urlpath);
    fp = fopen(eframe_name, "rb");
    free(eframe_name);
    fseek(fp, header_len + 0, SEEK_SET);
  }
  else {
    fp = fopen(frame->urlpath, "rb");
    fseek(fp, header_len + cbytes, SEEK_SET);
  }
  size_t rbytes = fread(coffsets, 1, (size_t)coffsets_cbytes, fp);
  fclose(fp);
  if (rbytes != (size_t)coffsets_cbytes) {
    BLOSC_TRACE_ERROR("Cannot read the offsets out of the fileframe.");
    return NULL;
  }
  frame->coffsets = coffsets;

  return coffsets;
}


int frame_update_header(blosc2_frame* frame, blosc2_schunk* schunk, bool new) {
  uint8_t* framep = frame->sdata;
  uint8_t header[FRAME_HEADER_MINLEN];

  if (frame->len <= 0) {
    return -1;
  }

  if (new && schunk->cbytes > 0) {
    BLOSC_TRACE_ERROR("New metalayers cannot be added after actual data "
                      "has been appended.");
    return -1;
  }

  if (frame->sdata == NULL) {
    size_t rbytes = 0;
    FILE *fp = NULL;
    if (frame->eframe) {
      char* eframe_name = malloc(strlen(frame->urlpath) + strlen("/chunks.b2frame") + 1);
      sprintf(eframe_name, "%s/chunks.b2frame", frame->urlpath);
      fp = fopen(eframe_name, "rb+");
      free(eframe_name);
    }
    else {
      fp = fopen(frame->urlpath, "rb");
    }
    if (fp != NULL) {
      rbytes = fread(header, 1, FRAME_HEADER_MINLEN, fp);
      fclose(fp);
    }
    (void) rbytes;
    if (rbytes != FRAME_HEADER_MINLEN) {
      return -1;
    }
    framep = header;
  }
  uint32_t prev_h2len;
  swap_store(&prev_h2len, framep + FRAME_HEADER_LEN, sizeof(prev_h2len));

  // Build a new header
  uint8_t* h2 = new_header_frame(schunk, frame);
  uint32_t h2len;
  swap_store(&h2len, h2 + FRAME_HEADER_LEN, sizeof(h2len));

  // The frame length is outdated when adding a new metalayer, so update it
  if (new) {
    int64_t frame_len = h2len;  // at adding time, we only have to worry of the header for now
    swap_store(h2 + FRAME_LEN, &frame_len, sizeof(frame_len));
    frame->len = frame_len;
  }

  if (!new && prev_h2len != h2len) {
    BLOSC_TRACE_ERROR("The new metalayer sizes should be equal the existing ones.");
    return -2;
  }

  FILE* fp = NULL;
  if (frame->sdata == NULL) {
    // Write updated header down to file
    if (frame->eframe) {
      char* eframe_name = malloc(strlen(frame->urlpath) + strlen("/chunks.b2frame") + 1);
      sprintf(eframe_name, "%s/chunks.b2frame", frame->urlpath);
      fp = fopen(eframe_name, "rb+");
      free(eframe_name);
    }
    else {
      fp = fopen(frame->urlpath, "rb+");
    }
    if (fp != NULL) {
      fwrite(h2, h2len, 1, fp);
      fclose(fp);
    }
  }
  else {
    if (new) {
      frame->sdata = realloc(frame->sdata, h2len);
    }
    memcpy(frame->sdata, h2, h2len);
  }
  free(h2);

  return 1;
}


/* Get the (compressed) usermeta chunk out of a frame */
int32_t frame_get_usermeta(blosc2_frame* frame, uint8_t** usermeta) {
  int32_t header_len;
  int64_t frame_len;
  int64_t nbytes;
  int64_t cbytes;
  int32_t chunksize;
  int32_t nchunks;
  int ret = get_header_info(frame, &header_len, &frame_len, &nbytes, &cbytes, &chunksize, &nchunks,
                            NULL, NULL, NULL, NULL, NULL);
  if (ret < 0) {
    BLOSC_TRACE_ERROR("Unable to get the header info from frame.");
    return -1;
  }
  int64_t trailer_offset = get_trailer_offset(frame, header_len, cbytes);
  if (trailer_offset < 0) {
    BLOSC_TRACE_ERROR("Unable to get the trailer offset from frame.");
    return -1;
  }
  if (trailer_offset + FRAME_TRAILER_USERMETA_LEN_OFFSET > frame_len) {
    BLOSC_TRACE_ERROR("Invalid trailer offset exceeds frame length.");
    return -1;
  }

  // Get the size of usermeta (inside the trailer)
  int32_t usermeta_len_network;
  if (frame->sdata != NULL) {
    memcpy(&usermeta_len_network, frame->sdata + trailer_offset + FRAME_TRAILER_USERMETA_LEN_OFFSET, sizeof(int32_t));
  }
  else {
    FILE* fp = NULL;
    if (frame->eframe) {
      char* eframe_name = malloc(strlen(frame->urlpath) + strlen("/chunks.b2frame") + 1);
      sprintf(eframe_name, "%s/chunks.b2frame", frame->urlpath);
      fp = fopen(eframe_name, "rb");
      free(eframe_name);
    }
    else {
      fp = fopen(frame->urlpath, "rb");
    }
    fseek(fp, trailer_offset + FRAME_TRAILER_USERMETA_LEN_OFFSET, SEEK_SET);
    size_t rbytes = fread(&usermeta_len_network, 1, sizeof(int32_t), fp);
    fclose(fp);
    if (rbytes != sizeof(int32_t)) {
      BLOSC_TRACE_ERROR("Cannot access the usermeta_len out of the fileframe.");
      return -1;
    }
  }
  int32_t usermeta_len;
  swap_store(&usermeta_len, &usermeta_len_network, sizeof(int32_t));

  if (usermeta_len < 0) {
    BLOSC_TRACE_ERROR("Invalid usermeta length.");
    return -1;
  }
  if (usermeta_len == 0) {
    *usermeta = NULL;
    return 0;
  }

  *usermeta = malloc(usermeta_len);
  if (frame->sdata != NULL) {
    memcpy(*usermeta, frame->sdata + trailer_offset + FRAME_TRAILER_USERMETA_OFFSET, usermeta_len);
  }
  else {
    FILE* fp = NULL;
    if (frame->eframe) {
      char* eframe_name = malloc(strlen(frame->urlpath) + strlen("/chunks.b2frame") + 1);
      sprintf(eframe_name, "%s/chunks.b2frame", frame->urlpath);
      fp = fopen(eframe_name, "rb+");
      free(eframe_name);
    }
    else {
      fp = fopen(frame->urlpath, "rb+");
    }
    fseek(fp, trailer_offset + FRAME_TRAILER_USERMETA_OFFSET, SEEK_SET);
    size_t rbytes = fread(*usermeta, 1, usermeta_len, fp);
    fclose(fp);
    if (rbytes != (size_t)usermeta_len) {
      BLOSC_TRACE_ERROR("Cannot read the complete usermeta chunk in frame. %ld != %ld.",
              (long)rbytes, (long)usermeta_len);
      return -1;
    }
  }

  return usermeta_len;
}


int frame_get_metalayers(blosc2_frame* frame, blosc2_schunk* schunk) {
  int32_t header_len;
  int64_t frame_len;
  int64_t frame_pos = FRAME_IDX_SIZE;
  int64_t nbytes;
  int64_t cbytes;
  int32_t chunksize;
  int32_t nchunks;
  int ret = get_header_info(frame, &header_len, &frame_len, &nbytes, &cbytes, &chunksize, &nchunks,
                            NULL, NULL, NULL, NULL, NULL);
  if (ret < 0) {
    BLOSC_TRACE_ERROR("Unable to get the header info from frame.");
    return -1;
  }

  // Get the header
  uint8_t* header = NULL;
  if (frame->sdata != NULL) {
    header = frame->sdata;
  } else {
    size_t rbytes = 0;
    header = malloc(header_len);
    FILE* fp = NULL;
    if (frame->eframe) {
      char* eframe_name = malloc(strlen(frame->urlpath) + strlen("/chunks.b2frame") + 1);
      sprintf(eframe_name, "%s/chunks.b2frame", frame->urlpath);
      fp = fopen(eframe_name, "rb");
      free(eframe_name);
    }
    else {
      fp = fopen(frame->urlpath, "rb");
    }
    if (fp != NULL) {
      rbytes = fread(header, 1, header_len, fp);
      fclose(fp);
    }
    if (rbytes != (size_t) header_len) {
      BLOSC_TRACE_ERROR("Cannot access the header out of the fileframe.");
      free(header);
      return -2;
    }
  }

  // Get the size for the index of metalayers
  uint16_t idx_size;
  frame_pos += sizeof(idx_size);
  if (frame_len < frame_pos) {
    return -1;
  }
  swap_store(&idx_size, header + FRAME_IDX_SIZE, sizeof(idx_size));

  // Get the actual index of metalayers
  uint8_t* metalayers_idx = header + FRAME_IDX_SIZE + 2;
  frame_pos += 1;
  if (frame_len < frame_pos) {
    return -1;
  }
  if (metalayers_idx[0] != 0xde) {   // sanity check
    return -1;
  }
  uint8_t* idxp = metalayers_idx + 1;
  uint16_t nmetalayers;
  frame_pos += sizeof(nmetalayers);
  if (frame_len < frame_pos) {
    return -1;
  }
  swap_store(&nmetalayers, idxp, sizeof(uint16_t));
  idxp += 2;
  schunk->nmetalayers = nmetalayers;

  // Populate the metalayers and its serialized values
  for (int nmetalayer = 0; nmetalayer < nmetalayers; nmetalayer++) {
    frame_pos += 1;
    if (frame_len < frame_pos) {
      return -1;
    }
    if ((*idxp & 0xe0u) != 0xa0u) {   // sanity check
      return -1;
    }
    blosc2_metalayer* metalayer = calloc(sizeof(blosc2_metalayer), 1);
    schunk->metalayers[nmetalayer] = metalayer;

    // Populate the metalayer string
    int8_t nslen = *idxp & (uint8_t)0x1F;
    idxp += 1;
    frame_pos += nslen;
    if (frame_len < frame_pos) {
      return -1;
    }
    char* ns = malloc((size_t)nslen + 1);
    memcpy(ns, idxp, nslen);
    ns[nslen] = '\0';
    idxp += nslen;
    metalayer->name = ns;

    // Populate the serialized value for this metalayer
    // Get the offset
    frame_pos += 1;
    if (frame_len < frame_pos) {
      return -1;
    }
    if ((*idxp & 0xffu) != 0xd2u) {   // sanity check
      return -1;
    }
    idxp += 1;
    int32_t offset;
    frame_pos += sizeof(offset);
    if (frame_len < frame_pos) {
      return -1;
    }
    swap_store(&offset, idxp, sizeof(offset));
    idxp += 4;

    // Go to offset and see if we have the correct marker
    uint8_t* content_marker = header + offset;
    if (*content_marker != 0xc6) {
      return -1;
    }

    // Read the size of the content
    int32_t content_len;
    frame_pos += sizeof(content_len);
    if (frame_len < frame_pos) {
      return -1;
    }
    swap_store(&content_len, content_marker + 1, sizeof(content_len));
    metalayer->content_len = content_len;

    // Finally, read the content
    frame_pos += content_len;
    if (frame_len < frame_pos) {
      return -1;
    }
    char* content = malloc((size_t)content_len);
    memcpy(content, content_marker + 1 + 4, (size_t)content_len);
    metalayer->content = (uint8_t*)content;
  }

  if (frame->sdata == NULL) {
    free(header);
  }
  return 1;
}


/* Get a super-chunk out of a frame */
blosc2_schunk* blosc2_frame_to_schunk(blosc2_frame* frame, bool copy) {
  int32_t header_len;
  int64_t frame_len;

  blosc2_schunk* schunk = calloc(1, sizeof(blosc2_schunk));
  schunk->frame = frame;
  int ret = get_header_info(frame, &header_len, &frame_len, &schunk->nbytes, &schunk->cbytes,
                            &schunk->chunksize, &schunk->nchunks, &schunk->typesize,
                            &schunk->compcode, &schunk->clevel, schunk->filters, schunk->filters_meta);
  if (ret < 0) {
    BLOSC_TRACE_ERROR("Unable to get meta info from frame.");
    free(schunk);
    return NULL;
  }
  int32_t nchunks = schunk->nchunks;
  int64_t nbytes = schunk->nbytes;
  (void) nbytes;
  int64_t cbytes = schunk->cbytes;

  // Compression and decompression contexts
  blosc2_cparams *cparams;
  blosc2_schunk_get_cparams(schunk, &cparams);
  schunk->cctx = blosc2_create_cctx(*cparams);
  free(cparams);
  blosc2_dparams *dparams;
  blosc2_schunk_get_dparams(schunk, &dparams);
  schunk->dctx = blosc2_create_dctx(*dparams);
  free(dparams);

  if (!copy || nchunks == 0) {
    goto out;
  }

  // We are not attached to a frame anymore
  schunk->frame = NULL;

  // Get the compressed offsets
  int32_t coffsets_cbytes = 0;
  uint8_t* coffsets = get_coffsets(frame, header_len, cbytes, &coffsets_cbytes);
  if (coffsets == NULL) {
    blosc2_free_ctx(schunk->cctx);
    blosc2_free_ctx(schunk->dctx);
    free(schunk);
    BLOSC_TRACE_ERROR("Cannot get the offsets for the frame.");
    return NULL;
  }

  // Decompress offsets
  blosc2_dparams off_dparams = BLOSC2_DPARAMS_DEFAULTS;
  blosc2_context *dctx = blosc2_create_dctx(off_dparams);
  int64_t* offsets = (int64_t *) malloc((size_t)nchunks * 8);
  int32_t off_nbytes = blosc2_decompress_ctx(dctx, coffsets, coffsets_cbytes, offsets, nchunks * 8);
  blosc2_free_ctx(dctx);
  if (off_nbytes < 0) {
    free(offsets);
    blosc2_free_ctx(schunk->cctx);
    blosc2_free_ctx(schunk->dctx);
    free(schunk);
    BLOSC_TRACE_ERROR("Cannot decompress the offsets chunk.");
    return NULL;
  }

  // We want the sequential schunk, so create the actual data chunks (and, while doing this,
  // get a guess at the blocksize used in this frame)
  int64_t acc_nbytes = 0;
  int64_t acc_cbytes = 0;
  int32_t blocksize = 0;
  int32_t csize = 0;
  uint8_t* data_chunk = NULL;
  int32_t prev_alloc = BLOSC_MIN_HEADER_LENGTH;
  FILE* fp = NULL;
  if (frame->sdata == NULL) {
    data_chunk = malloc((size_t)prev_alloc);
    if (!frame->eframe) {
      // If not the chunks won't be in the frame
      fp = fopen(frame->urlpath, "rb");
      if (fp == NULL) {
        free(offsets);
        blosc2_free_ctx(schunk->cctx);
        blosc2_free_ctx(schunk->dctx);
        free(schunk);
        return NULL;
      }
    }
  }
  schunk->data = malloc(nchunks * sizeof(void*));
  for (int i = 0; i < nchunks; i++) {
    if (frame->sdata != NULL) {
      data_chunk = frame->sdata + header_len + offsets[i];
      csize = sw32_(data_chunk + BLOSC2_CHUNK_CBYTES);
    }
    else {
      size_t rbytes;
      bool needs_free = false;
      if (frame->eframe) {
        rbytes = eframe_get_chunk(frame, -offsets[i], &data_chunk, &needs_free);
      }
      else {
        fseek(fp, header_len + offsets[i], SEEK_SET);
        rbytes = fread(data_chunk, 1, BLOSC_MIN_HEADER_LENGTH, fp);
        if (rbytes != BLOSC_MIN_HEADER_LENGTH) {
          fclose(fp);
          return NULL;
        }
      }
      if (rbytes != BLOSC_MIN_HEADER_LENGTH) {
        if (frame->eframe) {
          free(data_chunk);
        }
        else {
          fclose(fp);
        }
        free(offsets);
        blosc2_free_ctx(schunk->cctx);
        blosc2_free_ctx(schunk->dctx);
        free(schunk);
        return NULL;
      }
      csize = sw32_(data_chunk + BLOSC2_CHUNK_CBYTES);
      if (csize > prev_alloc) {
        data_chunk = realloc(data_chunk, (size_t)csize);
        prev_alloc = csize;
      }
      if (!frame->eframe) {
        fseek(fp, header_len + offsets[i], SEEK_SET);
        rbytes = fread(data_chunk, 1, (size_t)csize, fp);
        if (rbytes != (size_t)csize) {
          fclose(fp);
          free(offsets);
          blosc2_free_ctx(schunk->cctx);
          blosc2_free_ctx(schunk->dctx);
          free(schunk);
          return NULL;
        }
      }
    }
    uint8_t* new_chunk = malloc((size_t)csize);
    memcpy(new_chunk, data_chunk, (size_t)csize);
    schunk->data[i] = new_chunk;
    acc_nbytes += sw32_(data_chunk + BLOSC2_CHUNK_NBYTES);
    acc_cbytes += csize;
    int32_t blocksize_ = sw32_(data_chunk + BLOSC2_CHUNK_BLOCKSIZE);
    if (i == 0) {
      blocksize = blocksize_;
    }
    else if (blocksize != blocksize_) {
      // Blocksize varies
      blocksize = 0;
    }
  }
  schunk->blocksize = blocksize;

  if (frame->sdata == NULL) {
    free(data_chunk);
    if (!frame->eframe) {
      fclose(fp);
    }
  }
  free(offsets);

  if (acc_nbytes != nbytes || acc_cbytes != cbytes) {
    blosc2_free_ctx(schunk->cctx);
    blosc2_free_ctx(schunk->dctx);
    free(schunk);
    return NULL;
  }

  uint8_t* usermeta;
  int32_t usermeta_len;

  int rc;
  out:
  rc = frame_get_metalayers(frame, schunk);
  if (rc < 0) {
    blosc2_free_ctx(schunk->cctx);
    blosc2_free_ctx(schunk->dctx);
    free(schunk);
    BLOSC_TRACE_ERROR("Cannot access the metalayers.");
    return NULL;
  }

  usermeta_len = frame_get_usermeta(frame, &usermeta);
  if (usermeta_len < 0) {
    blosc2_free_ctx(schunk->cctx);
    blosc2_free_ctx(schunk->dctx);
    free(schunk);
    BLOSC_TRACE_ERROR("Cannot access the usermeta chunk.");
    return NULL;
  }
  schunk->usermeta = usermeta;
  schunk->usermeta_len = usermeta_len;

  return schunk;
}


struct csize_idx {
    int32_t val;
    int32_t idx;
};

// Helper function for qsorting block offsets
int sort_offset(const void* a, const void* b) {
  int32_t a_ = ((struct csize_idx*)a)->val;
  int32_t b_ = ((struct csize_idx*)b)->val;
  return a_ - b_;
}


int64_t get_coffset(blosc2_frame* frame, int32_t header_len, int64_t cbytes, int32_t nchunk) {
  // Get the offset to nchunk
  int64_t offset;
  uint8_t *coffsets = get_coffsets(frame, header_len, cbytes, NULL);
  if (coffsets == NULL) {
  BLOSC_TRACE_ERROR("Cannot get the offset for chunk %d for the frame.", nchunk);
    return -3;
  }

  int rc = blosc_getitem(coffsets, nchunk, 1, &offset);
  if (rc < 0) {
    size_t nbytes_, cbytes_, blocksize_;
    blosc_cbuffer_sizes(coffsets, &nbytes_, &cbytes_, &blocksize_);
    BLOSC_TRACE_ERROR("Problems retrieving a chunk offset.");
    return -4;
  }
  return offset;
}

/* Return a compressed chunk that is part of a frame in the `chunk` parameter.
 * If the frame is disk-based, a buffer is allocated for the (compressed) chunk,
 * and hence a free is needed.  You can check if the chunk requires a free with the `needs_free`
 * parameter.
 * If the chunk does not need a free, it means that a pointer to the location in frame is returned
 * in the `chunk` parameter.
 *
 * The size of the (compressed) chunk is returned.  If some problem is detected, a negative code
 * is returned instead.
*/
int frame_get_chunk(blosc2_frame *frame, int nchunk, uint8_t **chunk, bool *needs_free) {
  int32_t header_len;
  int64_t frame_len;
  int64_t nbytes;
  int64_t cbytes;
  int32_t chunksize;
  int32_t nchunks;

  *chunk = NULL;
  *needs_free = false;
  int ret = get_header_info(frame, &header_len, &frame_len, &nbytes, &cbytes, &chunksize, &nchunks,
                            NULL, NULL, NULL, NULL, NULL);
  if (ret < 0) {
    BLOSC_TRACE_ERROR("Unable to get meta info from frame.");
    return -1;
  }

  if (nchunk >= nchunks) {
    BLOSC_TRACE_ERROR("nchunk ('%d') exceeds the number of chunks "
                    "('%d') in frame.", nchunk, nchunks);
    return -2;
  }

  // Get the offset to nchunk
  int64_t offset = get_coffset(frame, header_len, cbytes, nchunk);

  if (offset < 0) {
    if (!frame->eframe) {
      BLOSC_TRACE_ERROR("Chunk offset can be negative only for eframes.");
      return -1;
    }
    else {
      // Sparse on-disk
      nchunk = -offset;
      return eframe_get_chunk(frame, nchunk, chunk, needs_free);
    }
  }
  int32_t chunk_cbytes;
  if (frame->sdata == NULL) {
    FILE* fp = fopen(frame->urlpath, "rb");
    fseek(fp, header_len + offset + BLOSC2_CHUNK_CBYTES, SEEK_SET);
    size_t rbytes = fread(&chunk_cbytes, 1, sizeof(chunk_cbytes), fp);
    if (rbytes != sizeof(chunk_cbytes)) {
      BLOSC_TRACE_ERROR("Cannot read the cbytes for chunk in the fileframe.");
      fclose(fp);
      return -5;
    }
    chunk_cbytes = sw32_(&chunk_cbytes);
    *chunk = malloc((size_t)chunk_cbytes);
    fseek(fp, header_len + offset, SEEK_SET);
    rbytes = fread(*chunk, 1, (size_t)chunk_cbytes, fp);
    fclose(fp);
    if (rbytes != (size_t)chunk_cbytes) {
      BLOSC_TRACE_ERROR("Cannot read the chunk out of the fileframe.");
      return -6;
    }
    *needs_free = true;
  } else {
    // The chunk is in memory and just one pointer away
    *chunk = frame->sdata + header_len + offset;
    chunk_cbytes = sw32_(*chunk + BLOSC2_CHUNK_CBYTES);
  }

  return chunk_cbytes;
}


/* Return a compressed chunk that is part of a frame in the `chunk` parameter.
 * If the frame is disk-based, a buffer is allocated for the (lazy) chunk,
 * and hence a free is needed.  You can check if the chunk requires a free with the `needs_free`
 * parameter.
 * If the chunk does not need a free, it means that the frame is in memory and that just a
 * pointer to the location of the chunk in memory is returned.
 *
 * The size of the (compressed, potentially lazy) chunk is returned.  If some problem is detected,
 * a negative code is returned instead.
*/
int frame_get_lazychunk(blosc2_frame *frame, int nchunk, uint8_t **chunk, bool *needs_free) {
  int32_t header_len;
  int64_t frame_len;
  int64_t nbytes;
  int64_t cbytes;
  int32_t chunksize;
  int32_t nchunks;

  *chunk = NULL;
  *needs_free = false;
  int ret = get_header_info(frame, &header_len, &frame_len, &nbytes, &cbytes, &chunksize, &nchunks,
                            NULL, NULL, NULL, NULL, NULL);
  if (ret < 0) {
    BLOSC_TRACE_ERROR("Unable to get meta info from frame.");
    return -1;
  }

  if (nchunk >= nchunks) {
    BLOSC_TRACE_ERROR("nchunk ('%d') exceeds the number of chunks "
                      "('%d') in frame.", nchunk, nchunks);
    return -2;
  }

  // Get the offset to nchunk
  int64_t offset = get_coffset(frame, header_len, cbytes, nchunk);

  size_t lazychunk_cbytes = 0;
  if (frame->sdata == NULL) {
    // TODO: make this portable across different endianness
    // Get info for building a lazy chunk
    size_t chunk_nbytes;
    size_t chunk_cbytes;
    size_t chunk_blocksize;
    uint8_t header[BLOSC_MIN_HEADER_LENGTH];
    FILE* fp = NULL;
    if (frame->eframe) {
      // The chunk is not in the frame
      char* chunkname = malloc(strlen(frame->urlpath) + 1 + 8 + strlen(".chunk") + 1);
      sprintf(chunkname,"%s/%08X.chunk", frame->urlpath, nchunk);
      fp = fopen(chunkname,"rb");
      free(chunkname);
    }
    else {
      fp = fopen(frame->urlpath, "rb");
      fseek(fp, header_len + offset, SEEK_SET);
    }
    size_t rbytes = fread(header, 1, BLOSC_MIN_HEADER_LENGTH, fp);
    if (rbytes != BLOSC_MIN_HEADER_LENGTH) {
      BLOSC_TRACE_ERROR("Cannot read the header for chunk in the fileframe.");
      fclose(fp);
      return -5;
    }
    blosc_cbuffer_sizes(header, &chunk_nbytes, &chunk_cbytes, &chunk_blocksize);
    size_t nblocks = chunk_nbytes / chunk_blocksize;
    size_t leftover_block = chunk_nbytes % chunk_blocksize;
    nblocks = leftover_block ? nblocks + 1 : nblocks;
    // Allocate space for lazy chunk (cbytes + trailer)
    size_t trailer_len = sizeof(int32_t) + sizeof(int64_t) + nblocks * sizeof(int32_t);
    lazychunk_cbytes = chunk_cbytes + trailer_len;
    *chunk = malloc(lazychunk_cbytes);
    *needs_free = true;
    // Read just the full header and bstarts section too (lazy partial length)
    if (frame->eframe) {
      fseek(fp, 0, SEEK_SET);
    }
    else {
      fseek(fp, header_len + offset, SEEK_SET);
    }
    size_t lazy_partial_len = BLOSC_EXTENDED_HEADER_LENGTH + nblocks * sizeof(int32_t);
    rbytes = fread(*chunk, 1, lazy_partial_len, fp);
    fclose(fp);
    if (rbytes != lazy_partial_len) {
      BLOSC_TRACE_ERROR("Cannot read the (lazy) chunk out of the fileframe.");
      return -6;
    }

    // Mark chunk as lazy
    uint8_t* blosc2_flags = *chunk + BLOSC2_CHUNK_BLOSC2_FLAGS;
    *blosc2_flags |= 0x08U;

    // Add the trailer (currently, nchunk + offset + block_csizes)
    *(int32_t*)(*chunk + chunk_cbytes) = nchunk;
    *(int64_t*)(*chunk + chunk_cbytes + sizeof(int32_t)) = header_len + offset;

    int32_t* block_csizes = malloc(nblocks * sizeof(int32_t));

    int memcpyed = *(*chunk + BLOSC2_CHUNK_FLAGS) & (uint8_t)BLOSC_MEMCPYED;
    if (memcpyed) {
      // When memcpyed the blocksizes are trivial to compute
      for (int i = 0; i < (int)nblocks; i++) {
        block_csizes[i] = (int)chunk_blocksize;
      }
    }
    else {
      // In regular, compressed chunks, we need to sort the bstarts (they can be out
      // of order because of multi-threading), and get a reverse index too.
      memcpy(block_csizes, *chunk + BLOSC_EXTENDED_HEADER_LENGTH, nblocks * sizeof(int32_t));
      // Helper structure to keep track of original indexes
      struct csize_idx *csize_idx = malloc(nblocks * sizeof(struct csize_idx));
      for (int n = 0; n < (int)nblocks; n++) {
        csize_idx[n].val = block_csizes[n];
        csize_idx[n].idx = n;
      }
      qsort(csize_idx, nblocks, sizeof(struct csize_idx), &sort_offset);
      // Compute the actual csizes
      int idx;
      for (int n = 0; n < (int)nblocks - 1; n++) {
        idx = csize_idx[n].idx;
        block_csizes[idx] = csize_idx[n + 1].val - csize_idx[n].val;
      }
      idx = csize_idx[nblocks - 1].idx;
      block_csizes[idx] = (int)chunk_cbytes - csize_idx[nblocks - 1].val;
      free(csize_idx);
    }
    // Copy the csizes at the end of the trailer
    void *trailer_csizes = *chunk + lazychunk_cbytes - nblocks * sizeof(int32_t);
    memcpy(trailer_csizes, block_csizes, nblocks * sizeof(int32_t));
    free(block_csizes);
  } else {
    // The chunk is in memory and just one pointer away
    *chunk = frame->sdata + header_len + offset;
    lazychunk_cbytes = sw32_(*chunk + BLOSC2_CHUNK_CBYTES);
  }

  return (int)lazychunk_cbytes;
}


/* Append an existing chunk into a frame. */
void* frame_append_chunk(blosc2_frame* frame, void* chunk, blosc2_schunk* schunk) {
  int32_t header_len;
  int64_t frame_len;
  int64_t nbytes;
  int64_t cbytes;
  int32_t chunksize;
  int32_t nchunks;
  int rc = get_header_info(frame, &header_len, &frame_len, &nbytes, &cbytes, &chunksize, &nchunks,
                           NULL, NULL, NULL, NULL, NULL);
  if (rc < 0) {
    BLOSC_TRACE_ERROR("Unable to get meta info from frame.");
    return NULL;
  }
  int64_t trailer_offset = get_trailer_offset(frame, header_len, cbytes);
  int64_t trailer_len = frame->len - trailer_offset;

  /* The uncompressed and compressed sizes start at byte 4 and 12 */
  int32_t nbytes_chunk = sw32_((uint8_t*)chunk + BLOSC2_CHUNK_NBYTES);
  int32_t cbytes_chunk = sw32_((uint8_t*)chunk + BLOSC2_CHUNK_CBYTES);
  int64_t new_cbytes = cbytes + cbytes_chunk;

  if ((nchunks > 0) && (nbytes_chunk > chunksize)) {
    BLOSC_TRACE_ERROR("Appending chunks with a larger chunksize than frame is "
                      "not allowed yet %d != %d.", nbytes_chunk, chunksize);
    return NULL;
  }

  // Check that we are not appending a small chunk after another small chunk
  if (chunksize == 0 && (nchunks > 0) && (nbytes_chunk < chunksize)) {
    uint8_t* last_chunk;
    bool needs_free;
    int retcode = frame_get_lazychunk(frame, nchunks - 1, &last_chunk, &needs_free);
    if (retcode < 0) {
      BLOSC_TRACE_ERROR("Cannot get the last chunk (in position %d).",
                        nchunks - 1);
      return NULL;
    }
    int32_t last_nbytes = sw32_(last_chunk + BLOSC2_CHUNK_NBYTES);
    if (needs_free) {
      free(last_chunk);
    }
    if ((last_nbytes < chunksize) && (nbytes < chunksize)) {
      BLOSC_TRACE_ERROR("Appending two consecutive chunks with a chunksize smaller "
                        "than the frame chunksize is not allowed yet: %d != %d.",
                        nbytes_chunk, chunksize);
      return NULL;
    }
  }

  // Get the current offsets and add one more
  int32_t off_nbytes = (nchunks + 1) * 8;
  int64_t* offsets = (int64_t *) malloc((size_t)off_nbytes);
  if (nchunks > 0) {
    int32_t coffsets_cbytes = 0;
    uint8_t *coffsets = get_coffsets(frame, header_len, cbytes, &coffsets_cbytes);
    if (coffsets == NULL) {
      BLOSC_TRACE_ERROR("Cannot get the offsets for the frame.");
      return NULL;
    }
    // Decompress offsets
    blosc2_dparams off_dparams = BLOSC2_DPARAMS_DEFAULTS;
    blosc2_context *dctx = blosc2_create_dctx(off_dparams);
    int32_t prev_nbytes = blosc2_decompress_ctx(dctx, coffsets, coffsets_cbytes, offsets, nchunks * 8);
    blosc2_free_ctx(dctx);
    if (prev_nbytes < 0) {
      free(offsets);
      BLOSC_TRACE_ERROR("Cannot decompress the offsets chunk.");
      return NULL;
    }
  }

  // Add the new offset
  if (frame->eframe) {
    offsets[nchunks] = -nchunks;
  }
  else {
    offsets[nchunks] = cbytes;
  }

  // Re-compress the offsets again
  blosc2_context* cctx = blosc2_create_cctx(BLOSC2_CPARAMS_DEFAULTS);
  cctx->typesize = 8;
  void* off_chunk = malloc((size_t)off_nbytes + BLOSC_MAX_OVERHEAD);
  int32_t new_off_cbytes = blosc2_compress_ctx(cctx, offsets, off_nbytes,
          off_chunk, off_nbytes + BLOSC_MAX_OVERHEAD);
  blosc2_free_ctx(cctx);

//  // You may want to uncomment this code block for debugging
//  int64_t offset;
//  int rc2 = blosc_getitem(off_chunk, nchunks, 1, &offset);
//  // Safety check.  This is cheap and can save time while debugging.
//  if (rc2 != 8 || offset != cbytes) {
//    fprintf(stderr, "Chunk offset has not being compressed correctly!\n");
//    return NULL;
//  }

  free(offsets);
  if (new_off_cbytes < 0) {
    free(off_chunk);
    return NULL;
  }

  int64_t new_frame_len = header_len + new_cbytes + new_off_cbytes + trailer_len;
  if (frame->eframe) {
    new_frame_len = header_len + new_off_cbytes + trailer_len;
  }

  FILE* fp = NULL;
  if (frame->sdata != NULL) {
    uint8_t* framep = frame->sdata;
    /* Make space for the new chunk and copy it */
    frame->sdata = framep = realloc(framep, (size_t)new_frame_len);
    if (framep == NULL) {
      BLOSC_TRACE_ERROR("Cannot realloc space for the frame.");
      return NULL;
    }
    /* Copy the chunk */
    memcpy(framep + header_len + cbytes, chunk, (size_t)cbytes_chunk);
    /* Copy the offsets */
    memcpy(framep + header_len + new_cbytes, off_chunk, (size_t)new_off_cbytes);
  }
  else if (frame->eframe) {
    //Create nchunks.chunk file
    eframe_append_chunk(frame, chunk, nchunks, cbytes_chunk);
    // fileframe
    char* eframe_name = malloc(strlen(frame->urlpath) + strlen("/chunks.b2frame") + 1);
    sprintf(eframe_name, "%s/chunks.b2frame", frame->urlpath);
    fp = fopen(eframe_name, "rb+");
    free(eframe_name);
    fseek(fp, header_len, SEEK_SET);
    size_t wbytes = fwrite(off_chunk, 1, (size_t)new_off_cbytes, fp);  // the new offsets
    fclose(fp);
    if (wbytes != (size_t)new_off_cbytes) {
      BLOSC_TRACE_ERROR("cannot write the offsets to fileframe.");
      return NULL;
    }
    // Invalidate the cache for chunk offsets
    if (frame->coffsets != NULL) {
      free(frame->coffsets);
      frame->coffsets = NULL;
    }
  }
  else {
    // fileframe
    fp = fopen(frame->urlpath, "rb+");
    fseek(fp, header_len + cbytes, SEEK_SET);
    size_t wbytes = fwrite(chunk, 1, (size_t)cbytes_chunk, fp);  // the new chunk
    if (wbytes != (size_t)cbytes_chunk) {
      BLOSC_TRACE_ERROR("Cannot write the full chunk to fileframe.");
      fclose(fp);
      return NULL;
    }
    wbytes = fwrite(off_chunk, 1, (size_t)new_off_cbytes, fp);  // the new offsets
    fclose(fp);
    if (wbytes != (size_t)new_off_cbytes) {
      BLOSC_TRACE_ERROR("Cannot write the offsets to fileframe.");
      return NULL;
    }
    // Invalidate the cache for chunk offsets
    if (frame->coffsets != NULL) {
      free(frame->coffsets);
      frame->coffsets = NULL;
    }
  }
  free(chunk);
  free(off_chunk);

  frame->len = new_frame_len;
  rc = frame_update_header(frame, schunk, false);
  if (rc < 0) {
    return NULL;
  }

  rc = frame_update_trailer(frame, schunk);
  if (rc < 0) {
    return NULL;
  }

  return frame;
}


/* Decompress and return a chunk that is part of a frame. */
int frame_decompress_chunk(blosc2_context *dctx, blosc2_frame *frame, int nchunk, void *dest, int32_t nbytes) {
  uint8_t* src;
  bool needs_free;
  int chunk_cbytes;
  if (frame->eframe) {
    chunk_cbytes = eframe_get_chunk(frame, nchunk, &src, &needs_free);
  }
  else {
    // Use a lazychunk here in order to do a potential parallel read.
    chunk_cbytes = frame_get_lazychunk(frame, nchunk, &src, &needs_free);
  }
  if (chunk_cbytes < 0) {
    BLOSC_TRACE_ERROR("Cannot get the chunk in position %d.", nchunk);
    return -1;
  }
  if (chunk_cbytes < sizeof(int32_t)) {
    /* Not enough input to read `nbytes` */
    return -1;
  }

  /* Create a buffer for destination */
  int32_t nbytes_ = sw32_(src + BLOSC2_CHUNK_NBYTES);
  if (nbytes_ > (int32_t)nbytes) {
    BLOSC_TRACE_ERROR("Not enough space for decompressing in dest.");
    return -1;
  }
  /* And decompress it */
  int32_t chunksize = blosc2_decompress_ctx(dctx, src, chunk_cbytes, dest, nbytes);
  if (chunksize < 0 || chunksize != nbytes_) {
    BLOSC_TRACE_ERROR("Error in decompressing chunk.");
    return -11;
  }

  if (needs_free) {
    free(src);
  }
  return (int)chunksize;
}

int frame_reorder_offsets(blosc2_frame *frame, int *offsets_order, blosc2_schunk* schunk) {
  // Get header info
  int32_t header_len;
  int64_t frame_len;
  int64_t nbytes;
  int64_t cbytes;
  int32_t chunksize;
  int32_t nchunks;
  int ret = get_header_info(frame, &header_len, &frame_len, &nbytes, &cbytes, &chunksize, &nchunks,
                            NULL, NULL, NULL, NULL, NULL);

  // Get the current offsets and add one more
  int32_t off_nbytes = nchunks * 8;
  int64_t* offsets = (int64_t *) malloc((size_t)off_nbytes);

  int32_t coffsets_cbytes = 0;
  uint8_t *coffsets = get_coffsets(frame, header_len, cbytes, &coffsets_cbytes);
  if (coffsets == NULL) {
    BLOSC_TRACE_ERROR("Cannot get the offsets for the frame.");
    return -1;
  }

  int64_t trailer_offset = get_trailer_offset(frame, header_len, cbytes);
  int64_t trailer_len = frame->len - trailer_offset;

  // Decompress offsets
  blosc2_dparams off_dparams = BLOSC2_DPARAMS_DEFAULTS;
  blosc2_context *dctx = blosc2_create_dctx(off_dparams);
  int32_t prev_nbytes = blosc2_decompress_ctx(dctx, coffsets, coffsets_cbytes, offsets, nchunks * 8);
  blosc2_free_ctx(dctx);
  if (prev_nbytes < 0) {
    free(offsets);
    BLOSC_TRACE_ERROR("Cannot decompress the offsets chunk.");
    return -1;
  }

  // Make a copy of the chunk offsets and reorder it
  int64_t *offsets_copy = malloc(prev_nbytes);
  memcpy(offsets_copy, offsets, prev_nbytes);

  for (int i = 0; i < nchunks; ++i) {
    offsets[i] = offsets_copy[offsets_order[i]];
  }
  free(offsets_copy);

  // Re-compress the offsets again
  blosc2_context* cctx = blosc2_create_cctx(BLOSC2_CPARAMS_DEFAULTS);
  cctx->typesize = 8;
  void* off_chunk = malloc((size_t)off_nbytes + BLOSC_MAX_OVERHEAD);
  int32_t new_off_cbytes = blosc2_compress_ctx(cctx, offsets, off_nbytes,
                                               off_chunk, off_nbytes + BLOSC_MAX_OVERHEAD);
  blosc2_free_ctx(cctx);

  if (new_off_cbytes < 0) {
    free(off_chunk);
    return -1;
  }
  free(offsets);
  int64_t new_frame_len = header_len + cbytes + new_off_cbytes + trailer_len;

  if (frame->sdata != NULL) {
    uint8_t* framep = frame->sdata;
    /* Make space for the new chunk and copy it */
    frame->sdata = framep = realloc(framep, (size_t)new_frame_len);
    if (framep == NULL) {
      BLOSC_TRACE_ERROR("Cannot realloc space for the frame.");
      return -1;
    }
    /* Copy the offsets */
    memcpy(framep + header_len + cbytes, off_chunk, (size_t)new_off_cbytes);
  } else {
    // fileframe
<<<<<<< HEAD
    FILE* fp = fopen(frame->urlpath, "rb+");
=======
    FILE* fp = fopen(frame->fname, "rb+");
>>>>>>> d482b427
    fseek(fp, header_len + cbytes, SEEK_SET);
    size_t wbytes = fwrite(off_chunk, 1, (size_t)new_off_cbytes, fp);  // the new offsets
    fclose(fp);
    if (wbytes != (size_t)new_off_cbytes) {
      BLOSC_TRACE_ERROR("Cannot write the offsets to fileframe.");
      return -1;
    }
    // Invalidate the cache for chunk offsets
    if (frame->coffsets != NULL) {
      free(frame->coffsets);
      frame->coffsets = NULL;
    }
  }
  free(off_chunk);

  frame->len = new_frame_len;
  int rc = frame_update_header(frame, schunk, false);
  if (rc < 0) {
    return -1;
  }

  rc = frame_update_trailer(frame, schunk);
  if (rc < 0) {
    return -1;
  }

  return 0;
}<|MERGE_RESOLUTION|>--- conflicted
+++ resolved
@@ -1991,11 +1991,7 @@
     memcpy(framep + header_len + cbytes, off_chunk, (size_t)new_off_cbytes);
   } else {
     // fileframe
-<<<<<<< HEAD
     FILE* fp = fopen(frame->urlpath, "rb+");
-=======
-    FILE* fp = fopen(frame->fname, "rb+");
->>>>>>> d482b427
     fseek(fp, header_len + cbytes, SEEK_SET);
     size_t wbytes = fwrite(off_chunk, 1, (size_t)new_off_cbytes, fp);  // the new offsets
     fclose(fp);
