--- conflicted
+++ resolved
@@ -846,14 +846,10 @@
   rbytes = fread(trailer, 1, FRAME_TRAILER_MINLEN, fp);
   fclose(fp);
   if (rbytes != FRAME_TRAILER_MINLEN) {
-<<<<<<< HEAD
     BLOSC_TRACE_ERROR("Cannot read from file '%s'.", fname);
+    free(urlpath_cpy);
     free(fname_cpy);
     free(frame);
-=======
-    BLOSC_TRACE_ERROR("Cannot read from file '%s'.", urlpath);
-    free(urlpath_cpy);
->>>>>>> 958e3e19
     return NULL;
   }
   int trailer_offset = FRAME_TRAILER_MINLEN - FRAME_TRAILER_LEN_OFFSET;
