/*********************************************************************
  Blosc - Blocked Shuffling and Compression Library

  Author: The Blosc Developers <blosc@blosc.org>
  Creation date: 2015-07-30

  See LICENSE.txt for details about copyright and rights to use.
**********************************************************************/


#include <stdio.h>
#include <stdlib.h>
#include <string.h>
#include <sys/stat.h>
#include "blosc2.h"
#include "blosc-private.h"
#include "context.h"
#include "frame.h"
#include "eframe.h"

#if defined(_WIN32) && !defined(__MINGW32__)
  #include <windows.h>
  #include <malloc.h>

/* stdint.h only available in VS2010 (VC++ 16.0) and newer */
  #if defined(_MSC_VER) && _MSC_VER < 1600
    #include "win32/stdint-windows.h"
  #else
    #include <stdint.h>
  #endif

#endif  /* _WIN32 */

/* If C11 is supported, use it's built-in aligned allocation. */
#if __STDC_VERSION__ >= 201112L
  #include <stdalign.h>
#endif


/* Get the cparams associated with a super-chunk */
int blosc2_schunk_get_cparams(blosc2_schunk *schunk, blosc2_cparams **cparams) {
  *cparams = calloc(sizeof(blosc2_cparams), 1);
  (*cparams)->schunk = schunk;
  for (int i = 0; i < BLOSC2_MAX_FILTERS; i++) {
    (*cparams)->filters[i] = schunk->filters[i];
    (*cparams)->filters_meta[i] = schunk->filters_meta[i];
  }
  (*cparams)->compcode = schunk->compcode;
  (*cparams)->clevel = schunk->clevel;
  (*cparams)->typesize = schunk->typesize;
  (*cparams)->blocksize = schunk->blocksize;
  if (schunk->cctx == NULL) {
    (*cparams)->nthreads = BLOSC2_CPARAMS_DEFAULTS.nthreads;
  }
  else {
    (*cparams)->nthreads = (int16_t)schunk->cctx->nthreads;
  }
  return 0;
}


/* Get the dparams associated with a super-chunk */
int blosc2_schunk_get_dparams(blosc2_schunk *schunk, blosc2_dparams **dparams) {
  *dparams = calloc(sizeof(blosc2_dparams), 1);
  (*dparams)->schunk = schunk;
  if (schunk->dctx == NULL) {
    (*dparams)->nthreads = BLOSC2_DPARAMS_DEFAULTS.nthreads;
  }
  else {
    (*dparams)->nthreads = schunk->dctx->nthreads;
  }
  return 0;
}

blosc2_storage* get_new_storage(const blosc2_storage* storage, const blosc2_cparams* cdefaults,
                                const blosc2_dparams* ddefaults) {
  blosc2_storage* new_storage = (blosc2_storage*)calloc(1, sizeof(blosc2_storage));
  memcpy(new_storage, &storage, sizeof(blosc2_storage));
  if (storage->path != NULL) {
    size_t pathlen = strlen(storage->path);
    new_storage->path = malloc(pathlen + 1);
    strcpy(new_storage->path, storage->path);
  }
  else {
    new_storage->path = NULL;
  }
  // cparams
  blosc2_cparams* cparams = malloc(sizeof(blosc2_cparams));
  if (storage->cparams != NULL) {
    memcpy(cparams, storage->cparams, sizeof(blosc2_cparams));
  } else {
    memcpy(cparams, cdefaults, sizeof(blosc2_cparams));
  }
  new_storage->cparams = cparams;
  // dparams
  blosc2_dparams* dparams = malloc(sizeof(blosc2_dparams));
  if (storage->dparams != NULL) {
    memcpy(dparams, storage->dparams, sizeof(blosc2_dparams));
  }
  else {
    memcpy(dparams, ddefaults, sizeof(blosc2_dparams));
  }
  new_storage->dparams = dparams;
  return new_storage;
}

void update_schunk_properties(struct blosc2_schunk* schunk) {
  blosc2_cparams* cparams = schunk->storage->cparams;
  blosc2_dparams* dparams = schunk->storage->dparams;

  for (int i = 0; i < BLOSC2_MAX_FILTERS; i++) {
    schunk->filters[i] = cparams->filters[i];
    schunk->filters_meta[i] = cparams->filters_meta[i];
  }
  schunk->compcode = cparams->compcode;
  schunk->clevel = cparams->clevel;
  schunk->typesize = cparams->typesize;
  schunk->blocksize = cparams->blocksize;
  schunk->chunksize = -1;

  /* The compression context */
  if (schunk->cctx != NULL) {
    blosc2_free_ctx(schunk->cctx);
  }
  cparams->schunk = schunk;
  schunk->cctx = blosc2_create_cctx(*cparams);

  /* The decompression context */
  if (schunk->dctx != NULL) {
    blosc2_free_ctx(schunk->dctx);
  }
  dparams->schunk = schunk;
  schunk->dctx = blosc2_create_dctx(*dparams);
}

/* Create a new super-chunk */
blosc2_schunk* blosc2_schunk_new(const blosc2_storage storage) {
  blosc2_schunk* schunk = calloc(1, sizeof(blosc2_schunk));
  schunk->version = 0;     /* pre-first version */

  // Get the storage with proper defaults
  schunk->storage = get_new_storage(&storage, &BLOSC2_CPARAMS_DEFAULTS, &BLOSC2_DPARAMS_DEFAULTS);
  // ...and update internal properties
  update_schunk_properties(schunk);

  if (!storage.sequential && storage.path != NULL){
    //Create directory
    if (mkdir(storage.path,0777) == -1) {
      fprintf(stderr, "Error during the creation of the directory, maybe it already exists\n");
      return NULL;
    }
    // We want a frame as storage
    blosc2_frame* frame = blosc2_frame_new(storage.path);
    frame->eframe = true;
    // Initialize frame (basically, encode the header)
    int64_t frame_len = blosc2_frame_from_schunk(schunk, frame);
    if (frame_len < 0) {
<<<<<<< HEAD
      fprintf(stderr, "Error during the conversion of schunk to frame\n");
      return NULL;
    }
    schunk->frame = frame;
  }
  if (storage.sequential){
    // We want a frame as storage
    blosc2_frame* frame = blosc2_frame_new(storage.path);
    frame->eframe = false;
    // Initialize frame (basically, encode the header)
    int64_t frame_len = blosc2_frame_from_schunk(schunk, frame);
    if (frame_len < 0) {
      fprintf(stderr, "Error during the conversion of schunk to frame\n");
      return NULL;
    }
    schunk->frame = frame;
=======
      BLOSC_TRACE_ERROR("Error during the conversion of schunk to frame.");
    }
    schunk->frame = frame;
  }
  else if (storage.path != NULL) {
    BLOSC_TRACE_ERROR("Creating empty sparse schunks on-disk is not supported yet.");
    return NULL;
>>>>>>> dee60691
  }

  return schunk;
}


/* Create an empty super-chunk */
blosc2_schunk *blosc2_schunk_empty(int nchunks, const blosc2_storage storage) {
  blosc2_schunk* schunk = blosc2_schunk_new(storage);
  if (storage.sequential) {
    BLOSC_TRACE_ERROR("Creating empty frames is not supported yet.");
    return NULL;
  }

  // Init offsets
  schunk->nchunks = nchunks;
  schunk->chunksize = -1;
  schunk->nbytes = 0;
  schunk->cbytes = 0;

  schunk->data_len += sizeof(void *) * nchunks;  // must be a multiple of sizeof(void*)
  schunk->data = calloc(nchunks, sizeof(void *));

  return schunk;
}


/* Open an existing super-chunk that is on-disk (no copy is made). */
blosc2_schunk* blosc2_schunk_open(const blosc2_storage storage) {
<<<<<<< HEAD
=======
  if (!storage.sequential) {
    BLOSC_TRACE_ERROR("Opening sparse super-chunks on-disk is not supported yet.");
    return NULL;
  }
>>>>>>> dee60691
  if (storage.path == NULL) {
    BLOSC_TRACE_ERROR("You need to supply a storage.path.");
    return NULL;
  }

  // We only support frames yet
  blosc2_frame* frame = blosc2_frame_from_file(storage.path);
  blosc2_schunk* schunk = blosc2_frame_to_schunk(frame, false);

  // Get the storage with proper defaults
  blosc2_cparams *store_cparams;
  blosc2_schunk_get_cparams(schunk, &store_cparams);
  blosc2_dparams *store_dparams;
  blosc2_schunk_get_dparams(schunk, &store_dparams);
  schunk->storage = get_new_storage(&storage, store_cparams, store_dparams);
  free(store_cparams);
  free(store_dparams);
  // Update the existing cparams/dparams with the new defaults
  update_schunk_properties(schunk);

  return schunk;
}


/* Free all memory from a super-chunk. */
int blosc2_schunk_free(blosc2_schunk *schunk) {
  if (schunk->data != NULL) {
    for (int i = 0; i < schunk->nchunks; i++) {
      free(schunk->data[i]);
    }
    free(schunk->data);
  }
  blosc2_free_ctx(schunk->cctx);
  blosc2_free_ctx(schunk->dctx);

  if (schunk->nmetalayers > 0) {
    for (int i = 0; i < schunk->nmetalayers; i++) {
      free(schunk->metalayers[i]->name);
      free(schunk->metalayers[i]->content);
      free(schunk->metalayers[i]);
    }
    schunk->nmetalayers = 0;
  }

  if (schunk->storage != NULL) {
    if (schunk->storage->path != NULL) {
      free(schunk->storage->path);
    }
    free(schunk->storage->cparams);
    free(schunk->storage->dparams);
    free(schunk->storage);
  }

  if (schunk->frame != NULL) {
    blosc2_frame_free(schunk->frame);
  }

  if (schunk->usermeta_len > 0) {
    free(schunk->usermeta);
  }

  free(schunk);

  return 0;
}


/* Create a super-chunk out of a serialized frame (no copy is made). */
blosc2_schunk* blosc2_schunk_open_sframe(uint8_t *sframe, int64_t len) {
  blosc2_frame* frame = blosc2_frame_from_sframe(sframe, len, false);
  if (frame == NULL) {
    return NULL;
  }
  blosc2_schunk* schunk = blosc2_frame_to_schunk(frame, false);
  if (schunk == NULL) {
    /* Use free instead of blosc2_frame_free since no copy */
    free(frame);
  }
  return schunk;
}


/* Append an existing chunk into a super-chunk. */
int blosc2_schunk_append_chunk(blosc2_schunk *schunk, uint8_t *chunk, bool copy) {
  int32_t nchunks = schunk->nchunks;
  int32_t nbytes = sw32_(chunk + BLOSC2_CHUNK_NBYTES);
  int32_t cbytes = sw32_(chunk + BLOSC2_CHUNK_CBYTES);

  if (schunk->chunksize == -1) {
    schunk->chunksize = nbytes;  // The super-chunk is initialized now
  }
  if (nbytes > schunk->chunksize) {
    BLOSC_TRACE_ERROR("Appending chunks that have different lengths in the same schunk "
                      "is not supported yet: %d > %d.", nbytes, schunk->chunksize);
    return -1;
  }

  /* Update counters */
  schunk->nchunks = nchunks + 1;
  schunk->nbytes += nbytes;
  schunk->cbytes += cbytes;
  // Update super-chunk or frame
  if (schunk->frame == NULL) {
<<<<<<< HEAD
=======
    if (schunk->storage->path != NULL) {
      BLOSC_TRACE_ERROR("The persistent sparse storage is not supported yet.");
      return -1;
    }
>>>>>>> dee60691
    // Check that we are not appending a small chunk after another small chunk
    if ((schunk->nchunks > 0) && (nbytes < schunk->chunksize)) {
      uint8_t* last_chunk = schunk->data[nchunks - 1];
      int32_t last_nbytes = sw32_(last_chunk + BLOSC2_CHUNK_NBYTES);
      if ((last_nbytes < schunk->chunksize) && (nbytes < schunk->chunksize)) {
<<<<<<< HEAD
        fprintf(stderr,
                "appending two consecutive chunks with a chunksize smaller than the schunk chunksize"
                " is not allowed yet: "
                "%d != %d", nbytes, schunk->chunksize);
=======
        BLOSC_TRACE_ERROR(
                "Appending two consecutive chunks with a chunksize smaller than the schunk chunksize "
                "is not allowed yet: %d != %d.", nbytes, schunk->chunksize);
>>>>>>> dee60691
        return -1;
      }
    }

    if (copy) {
        // Make a copy of the chunk
        uint8_t *chunk_copy = malloc(cbytes);
        memcpy(chunk_copy, chunk, cbytes);
        chunk = chunk_copy;
    }
    else if (cbytes < nbytes) {
      // We still want to do a shrink of the chunk
      chunk = realloc(chunk, cbytes);
    }

    /* Make space for appending the copy of the chunk and do it */
    if ((nchunks + 1) * sizeof(void *) > schunk->data_len) {
      // Extend the data pointer by one memory page (4k)
      schunk->data_len += 4096;  // must be a multiple of sizeof(void*)
      schunk->data = realloc(schunk->data, schunk->data_len);
    }
    schunk->data[nchunks] = chunk;
  }
  else {
    if (frame_append_chunk(schunk->frame, chunk, schunk) == NULL) {
      BLOSC_TRACE_ERROR("Problems appending a chunk.");
      return -1;
    }
  }

  /* printf("Compression chunk #%lld: %d -> %d (%.1fx)\n", */
  /*         nchunks, nbytes, cbytes, (1.*nbytes) / cbytes); */
  return schunk->nchunks;
}


/* Insert an existing @p chunk in a specified position on a super-chunk */
int blosc2_schunk_insert_chunk(blosc2_schunk *schunk, int nchunk, uint8_t *chunk, bool copy) {
  int32_t nchunks = schunk->nchunks;
  int32_t nbytes = sw32_(chunk + BLOSC2_CHUNK_NBYTES);
  int32_t cbytes = sw32_(chunk + BLOSC2_CHUNK_CBYTES);

  if (schunk->chunksize == -1) {
    schunk->chunksize = nbytes;  // The super-chunk is initialized now
  }

  if (nbytes > schunk->chunksize) {
    BLOSC_TRACE_ERROR("Inserting chunks that have different lengths in the same schunk "
                      "is not supported yet: %d > %d.", nbytes, schunk->chunksize);
    return -1;
  }

  /* Update counters */
  schunk->nchunks = nchunks + 1;
  schunk->nbytes += nbytes;
  schunk->cbytes += cbytes;

  // Update super-chunk or frame
  if (schunk->frame == NULL) {
    // Check that we are not appending a small chunk after another small chunk
    if ((schunk->nchunks > 0) && (nbytes < schunk->chunksize)) {
      uint8_t* last_chunk = schunk->data[nchunks - 1];
      int32_t last_nbytes = sw32_(last_chunk + BLOSC2_CHUNK_NBYTES);
      if ((last_nbytes < schunk->chunksize) && (nbytes < schunk->chunksize)) {
        BLOSC_TRACE_ERROR("Appending two consecutive chunks with a chunksize smaller "
                          "than the schunk chunksize is not allowed yet:  %d != %d",
                          nbytes, schunk->chunksize);
        return -1;
      }
    }

    if (copy) {
      // Make a copy of the chunk
      uint8_t *chunk_copy = malloc(cbytes);
      memcpy(chunk_copy, chunk, cbytes);
      chunk = chunk_copy;
    }
    else if (cbytes < nbytes) {
      // We still want to do a shrink of the chunk
      chunk = realloc(chunk, cbytes);
    }

    // Make space for appending the copy of the chunk and do it
    if ((nchunks + 1) * sizeof(void *) > schunk->data_len) {
      // Extend the data pointer by one memory page (4k)
      schunk->data_len += 4096;  // must be a multiple of sizeof(void*)
      schunk->data = realloc(schunk->data, schunk->data_len);
    }

    // Reorder the offsets and insert the new chunk
    for (int i = nchunks; i > nchunk; --i) {
      schunk->data[i] = schunk->data[i-1];
    }
    schunk->data[nchunk] = chunk;
  }

  else {
    BLOSC_TRACE_ERROR("Frames are not allowed yet.");
    return -1;
  }
  return schunk->nchunks;
}


int blosc2_schunk_update_chunk(blosc2_schunk *schunk, int nchunk, uint8_t *chunk, bool copy) {
  int32_t nchunks = schunk->nchunks;
  int32_t nbytes = sw32_(chunk + BLOSC2_CHUNK_NBYTES);
  int32_t cbytes = sw32_(chunk + BLOSC2_CHUNK_CBYTES);

  if (schunk->chunksize == -1) {
    schunk->chunksize = nbytes;  // The super-chunk is initialized now
  }

  if ((schunk->chunksize != 0) && (nbytes > schunk->chunksize)) {
    BLOSC_TRACE_ERROR("Inserting chunks that have different lengths in the same schunk "
                      "is not supported yet: %d > %d.", nbytes, schunk->chunksize);
    return -1;
  }

  // Update super-chunk or frame
  if (schunk->frame == NULL) {
    uint8_t *chunk_old = schunk->data[nchunk];
    int32_t cbytes_old;
    int32_t nbytes_old;

    if (chunk_old == 0) {
      nbytes_old = 0;
      cbytes_old = 0;
    } else {
      nbytes_old = sw32_(chunk_old + BLOSC2_CHUNK_NBYTES);
      cbytes_old = sw32_(chunk_old + BLOSC2_CHUNK_CBYTES);
    }

    /* Update counters */
    schunk->nbytes += nbytes;
    schunk->nbytes -= nbytes_old;
    schunk->cbytes += cbytes;
    schunk->cbytes -= cbytes_old;

    // Check that we are not appending a small chunk after another small chunk
    if ((schunk->nchunks > 0) && (nbytes < schunk->chunksize) && (nchunk == nchunks - 1)) {
      uint8_t* last_chunk = schunk->data[nchunks - 1];
      int32_t last_nbytes;
      if (last_chunk == 0) {
        last_nbytes = 0;
      } else {
        last_nbytes = sw32_(last_chunk + BLOSC2_CHUNK_NBYTES);
      }
      if ((last_nbytes < schunk->chunksize) && (nbytes < schunk->chunksize)) {
        BLOSC_TRACE_ERROR("Appending two consecutive chunks with a chunksize smaller "
                          "than the schunk chunksize is not allowed yet: %d != %d.",
                          nbytes, schunk->chunksize);
        return -1;
      }
    }

    if (copy) {
      // Make a copy of the chunk
      uint8_t *chunk_copy = malloc(cbytes);
      memcpy(chunk_copy, chunk, cbytes);
      chunk = chunk_copy;
    }
    else if (cbytes < nbytes) {
      // We still want to do a shrink of the chunk
      chunk = realloc(chunk, cbytes);
    }

    // Free old chunk and add reference to new chunk
    if (schunk->data[nchunk] != 0) {
      free(schunk->data[nchunk]);
    }
    schunk->data[nchunk] = chunk;
  }
  else {
    BLOSC_TRACE_ERROR("Updating chunks in a frame is not allowed yet.");
    return -1;
  }

  return schunk->nchunks;
}


/* Append a data buffer to a super-chunk. */
int blosc2_schunk_append_buffer(blosc2_schunk *schunk, void *src, int32_t nbytes) {
  uint8_t* chunk = malloc(nbytes + BLOSC_MAX_OVERHEAD);
  /* Compress the src buffer using super-chunk context */
  int cbytes = blosc2_compress_ctx(schunk->cctx, src, nbytes, chunk,
                                   nbytes + BLOSC_MAX_OVERHEAD);
  if (cbytes < 0) {
    free(chunk);
    return cbytes;
  }
  // We don't need a copy of the chunk, as it will be shrinked if necessary
  int nchunks = blosc2_schunk_append_chunk(schunk, chunk, false);

  return nchunks;
}

/* Decompress and return a chunk that is part of a super-chunk. */
int blosc2_schunk_decompress_chunk(blosc2_schunk *schunk, int nchunk,
                                   void *dest, int32_t nbytes) {
  int chunksize;
  if (schunk->frame == NULL) {
    if (nchunk >= schunk->nchunks) {
      BLOSC_TRACE_ERROR("nchunk ('%d') exceeds the number of chunks "
                        "('%d') in super-chunk.", nchunk, schunk->nchunks);
      return -11;
    }
    uint8_t* src = schunk->data[nchunk];
    if (src == 0) {
      return 0;
    }

    int nbytes_ = sw32_(src + BLOSC2_CHUNK_NBYTES);
    if (nbytes < nbytes_) {
      BLOSC_TRACE_ERROR("Buffer size is too small for the decompressed buffer "
                        "('%d' bytes, but '%d' are needed).", nbytes, nbytes_);
      return -11;
    }
    int cbytes = sw32_(src + BLOSC2_CHUNK_CBYTES);
    chunksize = blosc2_decompress_ctx(schunk->dctx, src, cbytes, dest, nbytes);
    if (chunksize < 0 || chunksize != nbytes_) {
      BLOSC_TRACE_ERROR("Error in decompressing chunk.");
      return -11;
    }
  } else {
    chunksize = frame_decompress_chunk(schunk->dctx, schunk->frame, nchunk, dest, nbytes);
    if (chunksize < 0) {
      return -10;
    }
  }
  return chunksize;
}

/* Return a compressed chunk that is part of a super-chunk in the `chunk` parameter.
 * If the super-chunk is backed by a frame that is disk-based, a buffer is allocated for the
 * (compressed) chunk, and hence a free is needed.  You can check if the chunk requires a free
 * with the `needs_free` parameter.
 * If the chunk does not need a free, it means that a pointer to the location in the super-chunk
 * (or the backing in-memory frame) is returned in the `chunk` parameter.
 *
 * The size of the (compressed) chunk is returned.  If some problem is detected, a negative code
 * is returned instead.
*/
int blosc2_schunk_get_chunk(blosc2_schunk *schunk, int nchunk, uint8_t **chunk, bool *needs_free) {
  if (!schunk->storage->sequential && schunk->storage->path != NULL){
    return eframe_get_chunk(schunk->frame, nchunk, chunk, needs_free);
  }
  if (schunk->frame != NULL) {
    return frame_get_chunk(schunk->frame, nchunk, chunk, needs_free);
  }

  if (nchunk >= schunk->nchunks) {
    BLOSC_TRACE_ERROR("nchunk ('%d') exceeds the number of chunks "
                      "('%d') in schunk.", nchunk, schunk->nchunks);
    return -2;
  }

  *chunk = schunk->data[nchunk];
  if (*chunk == 0) {
    *needs_free = 0;
    return 0;
  }

  *needs_free = false;
  return sw32_(*chunk + BLOSC2_CHUNK_CBYTES);
}


/* Return a compressed chunk that is part of a super-chunk in the `chunk` parameter.
 * If the super-chunk is backed by a frame that is disk-based, a buffer is allocated for the
 * (compressed) chunk, and hence a free is needed.  You can check if the chunk requires a free
 * with the `needs_free` parameter.
 * If the chunk does not need a free, it means that a pointer to the location in the super-chunk
 * (or the backing in-memory frame) is returned in the `chunk` parameter.
 *
 * The size of the (compressed) chunk is returned.  If some problem is detected, a negative code
 * is returned instead.
*/
int blosc2_schunk_get_lazychunk(blosc2_schunk *schunk, int nchunk, uint8_t **chunk, bool *needs_free) {
  if (schunk->frame != NULL) {
    return frame_get_lazychunk(schunk->frame, nchunk, chunk, needs_free);
  }

  if (nchunk >= schunk->nchunks) {
    BLOSC_TRACE_ERROR("nchunk ('%d') exceeds the number of chunks "
                      "('%d') in schunk.", nchunk, schunk->nchunks);
    return -2;
  }

  *chunk = schunk->data[nchunk];
  if (*chunk == 0) {
    *needs_free = 0;
    return 0;
  }

  *needs_free = false;
  return sw32_(*chunk + BLOSC2_CHUNK_CBYTES);
}


/* Find whether the schunk has a metalayer or not.
 *
 * If successful, return the index of the metalayer.  Else, return a negative value.
 */
int blosc2_has_metalayer(blosc2_schunk *schunk, const char *name) {
  if (strlen(name) > BLOSC2_METALAYER_NAME_MAXLEN) {
    BLOSC_TRACE_ERROR("Metalayers cannot be larger than %d chars.", BLOSC2_METALAYER_NAME_MAXLEN);
    return -1;
  }

  for (int nmetalayer = 0; nmetalayer < schunk->nmetalayers; nmetalayer++) {
    if (strcmp(name, schunk->metalayers[nmetalayer]->name) == 0) {
      return nmetalayer;  // Found
    }
  }
  return -1;  // Not found
}

/* Reorder the chunk offsets of an existing super-chunk. */
int blosc2_schunk_reorder_offsets(blosc2_schunk *schunk, int *offsets_order) {
  // Check that the offsets order are correct
  bool *index_check = (bool *) calloc(schunk->nchunks, sizeof(bool));
  for (int i = 0; i < schunk->nchunks; ++i) {
    int index = offsets_order[i];
    if (index >= schunk->nchunks) {
      BLOSC_TRACE_ERROR("Index is bigger than the number of chunks.");
      return -1;
    }
    if (index_check[index] == false) {
      index_check[index] = true;
    } else {
      BLOSC_TRACE_ERROR("Index is yet used.");
      return -1;
    }
  }
  free(index_check);

  if (schunk->frame != NULL) {
    return frame_reorder_offsets(schunk->frame, offsets_order, schunk);
  }
  uint8_t **offsets = schunk->data;

  // Make a copy of the chunk offsets and reorder it
  uint8_t **offsets_copy = malloc(schunk->data_len);
  memcpy(offsets_copy, offsets, schunk->data_len);

  for (int i = 0; i < schunk->nchunks; ++i) {
    offsets[i] = offsets_copy[offsets_order[i]];
  }
  free(offsets_copy);

  return 0;
}


/**
 * @brief Flush metalayers content into a possible attached frame.
 *
 * @param schunk The super-chunk to which the flush should be applied.
 *
 * @return If successful, a 1 is returned. Else, return a negative value.
 */
// Initially, this was a public function, but as it is really meant to be used only
// in the schunk_add_metalayer(), I decided to convert it into private and call it
// implicitly instead of requiring the user to do so.  The only drawback is that
// each add operation requires a complete frame re-build, but as users should need
// very few metalayers, this overhead should be negligible in practice.
int metalayer_flush(blosc2_schunk* schunk) {
  int rc = 1;
  if (schunk->frame == NULL) {
    return rc;
  }
  rc = frame_update_header(schunk->frame, schunk, true);
  if (rc < 0) {
    BLOSC_TRACE_ERROR("Unable to update metalayers into frame.");
    return -1;
  }
  rc = frame_update_trailer(schunk->frame, schunk);
  if (rc < 0) {
    BLOSC_TRACE_ERROR("Unable to update trailer into frame.");
    return -2;
  }
  return rc;
}


/* Add content into a new metalayer.
 *
 * If successful, return the index of the new metalayer.  Else, return a negative value.
 */
int blosc2_add_metalayer(blosc2_schunk *schunk, const char *name, uint8_t *content, uint32_t content_len) {
  int nmetalayer = blosc2_has_metalayer(schunk, name);
  if (nmetalayer >= 0) {
    BLOSC_TRACE_ERROR("Metalayer \"%s\" already exists.", name);
    return -2;
  }

  // Add the metalayer
  blosc2_metalayer *metalayer = malloc(sizeof(blosc2_metalayer));
  char* name_ = malloc(strlen(name) + 1);
  strcpy(name_, name);
  metalayer->name = name_;
  uint8_t* content_buf = malloc((size_t)content_len);
  memcpy(content_buf, content, content_len);
  metalayer->content = content_buf;
  metalayer->content_len = content_len;
  schunk->metalayers[schunk->nmetalayers] = metalayer;
  schunk->nmetalayers += 1;

  int rc = metalayer_flush(schunk);
  if (rc < 0) {
    return -1;
  }

  return schunk->nmetalayers - 1;
}


/* Update the content of an existing metalayer.
 *
 * If successful, return the index of the new metalayer.  Else, return a negative value.
 */
int blosc2_update_metalayer(blosc2_schunk *schunk, const char *name, uint8_t *content, uint32_t content_len) {
  int nmetalayer = blosc2_has_metalayer(schunk, name);
  if (nmetalayer < 0) {
    BLOSC_TRACE_ERROR("Metalayer \"%s\" not found.", name);
    return nmetalayer;
  }

  blosc2_metalayer *metalayer = schunk->metalayers[nmetalayer];
  if (content_len > (uint32_t)metalayer->content_len) {
    BLOSC_TRACE_ERROR("`content_len` cannot exceed the existing size of %d bytes.", metalayer->content_len);
    return nmetalayer;
  }

  // Update the contents of the metalayer
  memcpy(metalayer->content, content, content_len);

  // Update the metalayers in frame (as size has not changed, we don't need to update the trailer)
  if (schunk->frame != NULL) {
    int rc = frame_update_header(schunk->frame, schunk, false);
    if (rc < 0) {
      BLOSC_TRACE_ERROR("Unable to update meta info from frame.");
      return -1;
    }
  }

  return nmetalayer;
}


/* Get the content out of a metalayer.
 *
 * The `**content` receives a malloc'ed copy of the content.  The user is responsible of freeing it.
 *
 * If successful, return the index of the new metalayer.  Else, return a negative value.
 */
int blosc2_get_metalayer(blosc2_schunk *schunk, const char *name, uint8_t **content,
                         uint32_t *content_len) {
  int nmetalayer = blosc2_has_metalayer(schunk, name);
  if (nmetalayer < 0) {
    BLOSC_TRACE_ERROR("Metalayer \"%s\" not found.", name);
    return nmetalayer;
  }
  *content_len = (uint32_t)schunk->metalayers[nmetalayer]->content_len;
  *content = malloc((size_t)*content_len);
  memcpy(*content, schunk->metalayers[nmetalayer]->content, (size_t)*content_len);
  return nmetalayer;
}


/* Update the content of the usermeta chunk. */
int blosc2_update_usermeta(blosc2_schunk *schunk, uint8_t *content, int32_t content_len,
                           blosc2_cparams cparams) {
  if ((uint32_t) content_len > (1u << 31u)) {
    BLOSC_TRACE_ERROR("content_len cannot exceed 2 GB.");
    return -1;
  }

  // Compress the usermeta chunk
  void* usermeta_chunk = malloc(content_len + BLOSC_MAX_OVERHEAD);
  blosc2_context *cctx = blosc2_create_cctx(cparams);
  int usermeta_cbytes = blosc2_compress_ctx(cctx, content, content_len, usermeta_chunk,
                                            content_len + BLOSC_MAX_OVERHEAD);
  blosc2_free_ctx(cctx);
  if (usermeta_cbytes < 0) {
    free(usermeta_chunk);
    return -1;
  }

  // Update the contents of the usermeta chunk
  if (schunk->usermeta_len > 0) {
    free(schunk->usermeta);
  }
  schunk->usermeta = malloc(usermeta_cbytes);
  memcpy(schunk->usermeta, usermeta_chunk, usermeta_cbytes);
  free(usermeta_chunk);
  schunk->usermeta_len = usermeta_cbytes;

  if (schunk->frame != NULL) {
    int rc = frame_update_trailer(schunk->frame, schunk);
    if (rc < 0) {
      return rc;
    }
  }

  return usermeta_cbytes;
}


/* Retrieve the usermeta chunk */
int32_t blosc2_get_usermeta(blosc2_schunk* schunk, uint8_t** content) {
  size_t nbytes, cbytes, blocksize;
  blosc_cbuffer_sizes(schunk->usermeta, &nbytes, &cbytes, &blocksize);
  *content = malloc(nbytes);
  blosc2_context *dctx = blosc2_create_dctx(BLOSC2_DPARAMS_DEFAULTS);
  int usermeta_nbytes = blosc2_decompress_ctx(dctx, schunk->usermeta, schunk->usermeta_len, *content, (int32_t)nbytes);
  blosc2_free_ctx(dctx);
  if (usermeta_nbytes < 0) {
    return -1;
  }
  return (int32_t)nbytes;
}<|MERGE_RESOLUTION|>--- conflicted
+++ resolved
@@ -155,8 +155,7 @@
     // Initialize frame (basically, encode the header)
     int64_t frame_len = blosc2_frame_from_schunk(schunk, frame);
     if (frame_len < 0) {
-<<<<<<< HEAD
-      fprintf(stderr, "Error during the conversion of schunk to frame\n");
+      BLOSC_TRACE_ERROR("Error during the conversion of schunk to frame.");
       return NULL;
     }
     schunk->frame = frame;
@@ -168,19 +167,10 @@
     // Initialize frame (basically, encode the header)
     int64_t frame_len = blosc2_frame_from_schunk(schunk, frame);
     if (frame_len < 0) {
-      fprintf(stderr, "Error during the conversion of schunk to frame\n");
+      BLOSC_TRACE_ERROR("Error during the conversion of schunk to frame.");
       return NULL;
     }
     schunk->frame = frame;
-=======
-      BLOSC_TRACE_ERROR("Error during the conversion of schunk to frame.");
-    }
-    schunk->frame = frame;
-  }
-  else if (storage.path != NULL) {
-    BLOSC_TRACE_ERROR("Creating empty sparse schunks on-disk is not supported yet.");
-    return NULL;
->>>>>>> dee60691
   }
 
   return schunk;
@@ -210,13 +200,6 @@
 
 /* Open an existing super-chunk that is on-disk (no copy is made). */
 blosc2_schunk* blosc2_schunk_open(const blosc2_storage storage) {
-<<<<<<< HEAD
-=======
-  if (!storage.sequential) {
-    BLOSC_TRACE_ERROR("Opening sparse super-chunks on-disk is not supported yet.");
-    return NULL;
-  }
->>>>>>> dee60691
   if (storage.path == NULL) {
     BLOSC_TRACE_ERROR("You need to supply a storage.path.");
     return NULL;
@@ -320,28 +303,18 @@
   schunk->cbytes += cbytes;
   // Update super-chunk or frame
   if (schunk->frame == NULL) {
-<<<<<<< HEAD
-=======
     if (schunk->storage->path != NULL) {
       BLOSC_TRACE_ERROR("The persistent sparse storage is not supported yet.");
       return -1;
     }
->>>>>>> dee60691
     // Check that we are not appending a small chunk after another small chunk
     if ((schunk->nchunks > 0) && (nbytes < schunk->chunksize)) {
       uint8_t* last_chunk = schunk->data[nchunks - 1];
       int32_t last_nbytes = sw32_(last_chunk + BLOSC2_CHUNK_NBYTES);
       if ((last_nbytes < schunk->chunksize) && (nbytes < schunk->chunksize)) {
-<<<<<<< HEAD
-        fprintf(stderr,
-                "appending two consecutive chunks with a chunksize smaller than the schunk chunksize"
-                " is not allowed yet: "
-                "%d != %d", nbytes, schunk->chunksize);
-=======
         BLOSC_TRACE_ERROR(
                 "Appending two consecutive chunks with a chunksize smaller than the schunk chunksize "
                 "is not allowed yet: %d != %d.", nbytes, schunk->chunksize);
->>>>>>> dee60691
         return -1;
       }
     }
